--- conflicted
+++ resolved
@@ -131,11 +131,7 @@
         shell: bash -l {0}
 
       - name: Report coverage
-<<<<<<< HEAD
         if: github.event_name == 'pull_request' && steps.check_enabled_label.outputs.has_enabled_label == 'false'
         uses: codecov/codecov-action@v4
-=======
-        uses: codecov/codecov-action@v4
         with:
-          token: ${{ secrets.CODECOV_TOKEN }}
->>>>>>> a62ff8d2
+          token: ${{ secrets.CODECOV_TOKEN }}