# This workflow manages two actions: running all tests or only those on changed parts. It uses action cache to store and
# restore downloaded pip data and .testmondata data. This workflow will install Python dependencies, run tests, and
# report the coverage with a variety of Python versions and OSs. For more information
# see: https://help.github.com/actions/language-and-framework-guides/using-python-with-github-actions.

name: test

on:
  push:
    branches: [main]
  pull_request:
    branches: [main]
  schedule:
    # * is a special character in YAML, so you have to quote this string
    - cron:  '0 0 * * *' # every midnight

jobs:
  test:
    name: Test (${{ matrix.os }}, python version ${{ matrix.python-version }})
    runs-on: ${{ matrix.os }}
    strategy:
      matrix:
        os: [ubuntu-latest, windows-latest]
        python-version: ["3.8", "3.9", "3.10"] # list of Python versions to test
        exclude:
          - os: windows-latest
            python-version: "3.8"
          - os: windows-latest
            python-version: "3.9"
        include:
          - os: ubuntu-latest
            path: ~/.cache/pip
          - os: windows-latest
            path: ~\AppData\Local\pip\Cache

    steps:
      - uses: actions/checkout@v4
      - name: Set up Python using Miniconda
        uses: conda-incubator/setup-miniconda@v3
        with:
          auto-update-conda: true
          python-version: ${{ matrix.python-version }}
          miniconda-version: latest

      - name: Cache pip dependencies
        id: cache_pip
        uses: actions/cache@v4
        with:
          path: ${{ matrix.path }}
          key: ${{ runner.os }}-python${{ matrix.python-version }}-pip-20240705-${{ hashFiles('**/setup.py') }}
          restore-keys: |
            ${{ runner.os }}-python${{ matrix.python-version }}-pip-20240705-
          # We have used a softer matching strategy for the full hash of setup.py, as recommended by GitHub.
          # See: https://github.com/davronaliyev/Cache-dependencies-in-GitHub-Actions/blob/main/examples.md#python---pip
          # This restores the cache first and then downloads any changed packages to avoid updating the cache with
          # every change to the setup.py file, thus reducing the storage requirements of GitHub Action.
          # We set a date tag to the cache key to show the updated date of the cache. We can update this date tag to
          # generate new cache after every major changes in setup.py.

      - name: Install dependencies
        run: |
          pip install rdkit
          pip install pyparsing==3.0.9
          pip install torch==2.0.0+cpu -f https://download.pytorch.org/whl/torch_stable.html
          pip install torchvision==0.15.0+cpu -f https://download.pytorch.org/whl/torch_stable.html
          pip install torch_scatter==2.1.1 -f https://data.pyg.org/whl/torch-2.0.0+cpu.html
          pip install torch_sparse==0.6.18 -f https://data.pyg.org/whl/torch-2.0.0+cpu.html
          pip install torch_cluster==1.6.3 -f https://data.pyg.org/whl/torch-2.0.0+cpu.html
          pip install torch_spline_conv==1.2.2 -f https://data.pyg.org/whl/torch-2.0.0+cpu.html
          pip install torch_geometric==2.3.0
          pip install -e .[dev]
        shell: bash -l {0}

      - name: Cache downloaded test data
        id: cache_data
        uses: actions/cache@v4
        with:
          path: tests/test_data
          key: ${{ runner.os }}-python${{ matrix.python-version }}-data-${{ hashFiles('tests/download_test_data.py') }}
          restore-keys: |
            ${{ runner.os }}-python${{ matrix.python-version }}-data-${{ hashFiles('tests/download_test_data.py') }}
          # Use strict matching for the hash of download_test_data.py, as we want to update the cache whenever the file changes.

      - name: Download test data
        if: steps.cache_data.outputs.cache-hit != 'true'
        run : |
          python tests/download_test_data.py
        shell: bash -l {0}

      # Push and Schedule
      # Generate pytest testmon cache if the event is push to main or schedule
      - name: Run tests (test the changed)
        id: run_tests_changed
        if: github.event_name == 'push' || github.event_name == 'schedule'
        run: |
          pytest --testmon
        shell: bash -l {0}

      # Run the whole test if the event is push to main or schedule
      - name: Run tests (test all)
        id: run_tests_all
        if: github.event_name == 'push' || github.event_name == 'schedule'
        run: |
          pytest --nbmake --nbmake-timeout=3000 --cov=kale
        shell: bash -l {0}

      # Pull Request
      # Restore pytest-testmon cache without generating new cache if the event is pull request and the label is 'enable-test-changed-only'
      - name: Run tests (test the changed in pull request)
        id: run_tests_changed_pull_request
        if: github.event_name == 'pull_request' && steps.check_enabled_label.outputs.has_enabled_label == 'true'
        run: |
          pytest --testmon-nocollect --nbmake --nbmake-timeout=3000 --cov=kale
#          pytest --testmon --nbmake --nbmake-timeout=3000 --cov=kale
        shell: bash -l {0}

      # Run the whole test if the event is pull request and the label is not 'enable-test-changed-only'
      - name: Run tests (test all in pull request)
        id: run_tests_all_pull_request
        if: github.event_name == 'pull_request' && steps.check_enabled_label.outputs.has_enabled_label == 'false'
        run: |
          pytest --nbmake --nbmake-timeout=3000 --cov=kale
        shell: bash -l {0}

      - name: Determine coverage
        id: coverage
        if: steps.check_enabled_label.outputs.has_enabled_label == 'false'
        run: |
          coverage xml
        shell: bash -l {0}

      - name: Report coverage
<<<<<<< HEAD
        if: github.event_name == 'pull_request' && steps.check_enabled_label.outputs.has_enabled_label == 'false'
        uses: codecov/codecov-action@v1
=======
        uses: codecov/codecov-action@v4
>>>>>>> ce1e24f1
<|MERGE_RESOLUTION|>--- conflicted
+++ resolved
@@ -130,9 +130,5 @@
         shell: bash -l {0}
 
       - name: Report coverage
-<<<<<<< HEAD
         if: github.event_name == 'pull_request' && steps.check_enabled_label.outputs.has_enabled_label == 'false'
-        uses: codecov/codecov-action@v1
-=======
         uses: codecov/codecov-action@v4
->>>>>>> ce1e24f1
