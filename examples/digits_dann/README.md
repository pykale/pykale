--- conflicted
+++ resolved
@@ -7,22 +7,15 @@
 ## 2. Usage
 
 * Datasets: MNIST, Modified MNIST (MNISTM), UPSP
-<<<<<<< HEAD
-* Algorithms: DANN, CDAN, CDAN+E, ...
-=======
 * Algorithms: DAN, JAN, DANN, CDAN, WDGRL, FewShotDANN, MME, and more. See the [PyKale docs](https://pykale.readthedocs.io/en/latest/kale.pipeline.html#kale.pipeline.domain_adapter.Method) for more details.
->>>>>>> 2bb88707
 * Example: MNIST (source) to UPSP (target) using CDAN and DANN
 
 `python main.py --cfg configs/MN2UP-CDAN.yaml --devices 1`
 
 `python main.py --cfg configs/MN2UP-DANN.yaml --devices 1`
 
-<<<<<<< HEAD
-=======
 * Please refer to [`configs.py`](./config.py) for more configurations.
 
->>>>>>> 2bb88707
 ## 3. Related `kale` API
 
 `kale.embed.image_cnn`: Extract features from small-size (32x32) images using CNN.
