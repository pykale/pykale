import numpy as np
import torch
import torch.nn as nn
<<<<<<< HEAD
from torch.nn import Parameter
from torch.nn import Linear, BatchNorm1d, Sigmoid, Softplus
=======
>>>>>>> fb0afd34
from torch_geometric.nn import GCNConv, global_max_pool
from torch_geometric.nn.conv import MessagePassing
from torch_geometric.utils import add_remaining_self_loops
from torch_scatter import scatter_add
from torch_geometric.nn import global_mean_pool

from kale.embed.materials_equivariant import (
    rbf_emb, NeighborEmb, S_vector, EquiMessagePassing, FTE, aggregate_pos
)

import math
from math import pi

class GCNEncoderLayer(MessagePassing):
    r"""
    Modification of PyTorch Geometirc's nn.GCNConv, which reduces the computational cost of GCN layer for
    `GripNet <https://github.com/NYXFLOWER/GripNet>`_ model.
    The graph convolutional operator from the `"Semi-supervised Classification with Graph Convolutional Networks"
    <https://arxiv.org/abs/1609.02907>`_ (ICLR 2017) paper.

    .. math::
        \mathbf{X}^{\prime} = \mathbf{\hat{D}}^{-1/2} \mathbf{\hat{A}}
        \mathbf{\hat{D}}^{-1/2} \mathbf{X} \mathbf{\Theta},

    where :math:`\mathbf{\hat{A}} = \mathbf{A} + \mathbf{I}` denotes the
    adjacency matrix with inserted self-loops and
    :math:`\hat{D}_{ii} = \sum_{j=0} \hat{A}_{ij}` its diagonal degree matrix.

    Note: For more information please see Pytorch Geomertic's `nn.GCNConv
    <https://pytorch-geometric.readthedocs.io/en/latest/modules/nn.html#module-torch_geometric.nn.conv.message_passing>`_ docs.

    Args:
        in_channels (int): Size of each input sample.
        out_channels (int): Size of each output sample.
        improved (bool, optional): If set to :obj:`True`, the layer computes
            :math:`\mathbf{\hat{A}}` as :math:`\mathbf{A} + 2\mathbf{I}`.
            (default: :obj:`False`)
        cached (bool, optional): If set to :obj:`True`, the layer will cache
            the computation of :math:`\mathbf{\hat{D}}^{-1/2} \mathbf{\hat{A}}
            \mathbf{\hat{D}}^{-1/2}` on first execution, and will use the
            cached version for further executions.
            This parameter should only be set to :obj:`True` in transductive
            learning scenarios. (default: :obj:`False`)
        bias (bool, optional): If set to :obj:`False`, the layer will not learn
            an additive bias. (default: :obj:`True`)
        **kwargs (optional): Additional arguments of
            :class:`torch_geometric.nn.conv.MessagePassing`.
    """

    def __init__(self, in_channels, out_channels, improved=False, cached=False, bias=True, **kwargs):
        super(GCNEncoderLayer, self).__init__(aggr="add", **kwargs)

        self.in_channels = in_channels
        self.out_channels = out_channels
        self.improved = improved
        self.cached = cached
        self.cached_result = None

        self.weight = nn.Parameter(torch.Tensor(in_channels, out_channels))

        if bias:
            self.bias = nn.Parameter(torch.Tensor(out_channels))
        else:
            self.register_parameter("bias", None)

        self.reset_parameters()

    def reset_parameters(self):
        stdv = np.sqrt(6.0 / (self.weight.size(-2) + self.weight.size(-1)))
        self.weight.data.uniform_(-stdv, stdv)

        if self.bias is not None:
            self.bias.data.fill_(0)

        self.cached_result = None
        self.cached_num_edges = None

    @staticmethod
    def norm(edge_index, num_nodes, edge_weight, improved=False, dtype=None):
        """
        Add self-loops and apply symmetric normalization
        """
        if edge_weight is None:
            edge_weight = torch.ones((edge_index.size(1),), dtype=dtype, device=edge_index.device)

        fill_value = 1 if not improved else 2
        edge_index, edge_weight = add_remaining_self_loops(edge_index, edge_weight, fill_value, num_nodes)

        row, col = edge_index
        deg = scatter_add(edge_weight, col, dim=0, dim_size=num_nodes)
        deg_inv_sqrt = deg.pow(-0.5)
        deg_inv_sqrt[deg_inv_sqrt == float("inf")] = 0

        return edge_index, deg_inv_sqrt[row] * edge_weight * deg_inv_sqrt[col]

    def forward(self, x, edge_index, edge_weight=None):
        """
        Args:
            x (torch.Tensor): The input node feature embedding.
            edge_index (torch.Tensor): Graph edge index in COO format with shape [2, num_edges].
            edge_weight (torch.Tensor, optional): The one-dimensional relation weight for each edge in
                :obj:`edge_index` (default: None).
        """
        x = torch.matmul(x, self.weight)

        if self.cached and self.cached_result is not None:
            if edge_index.size(1) != self.cached_num_edges:
                raise RuntimeError(
                    "Cached {} number of edges, but found {}".format(self.cached_num_edges, edge_index.size(1))
                )

        if not self.cached or self.cached_result is None:
            self.cached_num_edges = edge_index.size(1)
            edge_index, norm = self.norm(edge_index, x.size(0), edge_weight, self.improved, x.dtype)
            self.cached_result = edge_index, norm

        edge_index, norm = self.cached_result

        return self.propagate(edge_index, x=x, norm=norm)

    def message(self, x_j, norm):
        return norm.view(-1, 1) * x_j

    def update(self, aggr_out):
        if self.bias is not None:
            aggr_out = aggr_out + self.bias
        return aggr_out

    def __repr__(self):
        return "{}({}, {})".format(self.__class__.__name__, self.in_channels, self.out_channels)


class RGCNEncoderLayer(MessagePassing):
    r"""
    Modification of PyTorch Geometirc's nn.RGCNConv, which reduces the computational and memory
    cost of RGCN encoder layer for `GripNet <https://github.com/NYXFLOWER/GripNet>`_ model.
    The relational graph convolutional operator from the `"Modeling
    Relational Data with Graph Convolutional Networks" <https://arxiv.org/abs/1703.06103>`_ paper.

    .. math::
        \mathbf{x}^{\prime}_i = \mathbf{\Theta}_{\textrm{root}} \cdot
        \mathbf{x}_i + \sum_{r \in \mathcal{R}} \sum_{j \in \mathcal{N}_r(i)}
        \frac{1}{|\mathcal{N}_r(i)|} \mathbf{\Theta}_r \cdot \mathbf{x}_j,

    where :math:`\mathcal{R}` denotes the set of relations, *i.e.* edge types.
    Edge type needs to be a one-dimensional :obj:`torch.long` tensor which
    stores a relation identifier
    :math:`\in \{ 0, \ldots, |\mathcal{R}| - 1\}` for each edge.

    Note: For more information please see Pytorch Geomertic’s `nn.RGCNConv
    <https://pytorch-geometric.readthedocs.io/en/latest/modules/nn.html#module-torch_geometric.nn.conv.message_passing>`_ docs.

    Args:
        in_channels (int): Size of each input sample.
        out_channels (int): Size of each output sample.
        num_relations (int): Number of edge relations.
        num_bases (int): Use bases-decoposition regulatization scheme and num_bases denotes the number of bases.
        after_relu (bool): Whether input embedding is activated by relu function or not.
        bias (bool): If set to :obj:`False`, the layer will not learn
            an additive bias. (default: :obj:`False`)
        **kwargs (optional): Additional arguments of
            :class:`torch_geometric.nn.conv.MessagePassing`.
    """

    def __init__(self, in_channels, out_channels, num_relations, num_bases, after_relu, bias=False, **kwargs):
        super(RGCNEncoderLayer, self).__init__(aggr="mean", **kwargs)

        self.in_channels = in_channels
        self.out_channels = out_channels
        self.num_relations = num_relations
        self.num_bases = num_bases
        self.after_relu = after_relu

        self.basis = nn.Parameter(torch.Tensor(num_bases, in_channels, out_channels))
        self.att = nn.Parameter(torch.Tensor(num_relations, num_bases))
        self.root = nn.Parameter(torch.Tensor(in_channels, out_channels))

        if bias:
            self.bias = nn.Parameter(torch.Tensor(out_channels))
        else:
            self.register_parameter("bias", None)

        self.reset_parameters()

    def reset_parameters(self):
        self.att.data.normal_(std=1 / np.sqrt(self.num_bases))

        if self.after_relu:
            self.root.data.normal_(std=2 / self.in_channels)
            self.basis.data.normal_(std=2 / self.in_channels)

        else:
            self.root.data.normal_(std=1 / np.sqrt(self.in_channels))
            self.basis.data.normal_(std=1 / np.sqrt(self.in_channels))

        if self.bias is not None:
            self.bias.data.zero_()

    def forward(self, x, edge_index, edge_type, range_list):
        """
        Args:
            x (torch.Tensor): The input node feature embedding.
            edge_index (torch.Tensor): Graph edge index in COO format with shape [2, num_edges].
            edge_type (torch.Tensor): The one-dimensional relation type/index for each edge in
                :obj:`edge_index`.
            range_list (torch.Tensor): The index range list of each edge type with shape [num_types, 2].
        """
        return self.propagate(edge_index, x=x, edge_type=edge_type, range_list=range_list)

    def message(self, x_j, edge_index, edge_type, range_list):
        w = torch.matmul(self.att, self.basis.view(self.num_bases, -1))
        w = w.view(self.num_relations, self.in_channels, self.out_channels)
        # w = w[edge_type, :, :]
        # out = torch.bmm(x_j.unsqueeze(1), w).squeeze(-2)

        out_list = []
        for et in range(range_list.shape[0]):
            start, end = range_list[et]

            tmp = torch.matmul(x_j[start:end, :], w[et])

            # xxx = x_j[start: end, :]
            # tmp = checkpoint(torch.matmul, xxx, w[et])

            out_list.append(tmp)

        # TODO: test this
        return torch.cat(out_list)

    def update(self, aggr_out, x):
        out = aggr_out + torch.matmul(x, self.root)

        if self.bias is not None:
            out = out + self.bias
        return out

    def __repr__(self):
        return "{}({}, {}, num_relations={})".format(
            self.__class__.__name__, self.in_channels, self.out_channels, self.num_relations
        )


class GCNEncoder(nn.Module):
    r"""
    The GraphDTA's GCN encoder module, which comprises three graph convolutional layers and one full connected layer.
    The model is a variant of DeepDTA and is applied to encoding drug molecule graph information. The original paper
    is  `"GraphDTA: Predicting drug–target binding affinity with graph neural networks"
    <https://academic.oup.com/bioinformatics/advance-article-abstract/doi/10.1093/bioinformatics/btaa921/5942970>`_ .

    Args:
        in_channel (int): Dimension of each input node feature.
        out_channel (int): Dimension of each output node feature.
        dropout_rate (float): dropout rate during training.
    """

    def __init__(self, in_channel=78, out_channel=128, dropout_rate=0.2):
        super(GCNEncoder, self).__init__()
        self.conv1 = GCNConv(in_channel, in_channel)
        self.conv2 = GCNConv(in_channel, in_channel * 2)
        self.conv3 = GCNConv(in_channel * 2, in_channel * 4)
        self.fc = nn.Linear(in_channel * 4, out_channel)
        self.relu = nn.ReLU()
        self.dropout = nn.Dropout(dropout_rate)

    def forward(self, x, edge_index, batch):
        x = self.relu(self.conv1(x, edge_index))
        x = self.relu(self.conv2(x, edge_index))
        x = self.relu(self.conv3(x, edge_index))
        x = global_max_pool(x, batch)
        x = self.fc(x)
        x = self.dropout(x)
        return x


class MolecularGCN(nn.Module):
    """
    A molecular feature extractor using a Graph Convolutional Network (GCN).

    This class implements a GCN to extract features from molecular graphs. It includes an initial
    linear transformation followed by a series of graph convolutional layers. The output is a
    fixed-size feature vector for each molecule.

    Args:
        in_feats (int): Number of input features each node has.
        dim_embedding (int): Dimensionality of the embedding space after the initial linear transformation.
        padding (bool): Whether to apply padding (set certain weights to zero).
        hidden_feats (list of int): A list specifying the number of hidden units for each GCN layer.
        activation (callable, optional): Activation function to apply after each GCN layer.
    """

    def __init__(self, in_feats, dim_embedding=128, padding=True, hidden_feats=None, activation=None):
        super(MolecularGCN, self).__init__()
        self.init_transform = nn.Linear(in_feats, dim_embedding, bias=False)
        if padding:
            # If padding is enabled, set the last row of the weight matrix to zeros (for any padded (dummy) nodes)
            with torch.no_grad():
                self.init_transform.weight[-1].fill_(0)

        self.gcn_layers = nn.ModuleList()
        self.activations = []
        prev_dim = dim_embedding
        for hidden_dim in hidden_feats:
            self.gcn_layers.append(GCNConv(prev_dim, hidden_dim))
            self.activations.append(activation)
            prev_dim = hidden_dim

        self.output_feats = hidden_feats[-1]

    def forward(self, batch_graph):
        x, edge_index = batch_graph.x, batch_graph.edge_index
        x = self.init_transform(x)

        for gcn_layer, activation in zip(self.gcn_layers, self.activations):
            x = gcn_layer(x, edge_index)
            if activation is not None:
                x = activation(x)

        # Expect all graphs to be padded to the same number of nodes
        batch_size = batch_graph.num_graphs
        x = x.view(batch_size, -1, self.output_feats)

        return x


class ConvLayer(nn.Module):
    """
    Convolutional operation on graphs
    """
    def __init__(self, atom_fea_len, nbr_fea_len):
        super(ConvLayer, self).__init__()
        self.fc_full = nn.Linear(2 * atom_fea_len + nbr_fea_len, 2 * atom_fea_len)
        self.sigmoid = nn.Sigmoid()
        self.softplus1 = nn.Softplus()
        self.bn1 = nn.BatchNorm1d(2 * atom_fea_len)
        self.bn2 = nn.BatchNorm1d(atom_fea_len)
        self.softplus2 = nn.Softplus()

    def forward(self, atom_in_fea, nbr_fea, nbr_fea_idx):
        N, M = nbr_fea_idx.shape
        atom_nbr_fea = atom_in_fea[nbr_fea_idx, :]
        total_nbr_fea = torch.cat(
            [atom_in_fea.unsqueeze(1).expand(N, M, -1), atom_nbr_fea, nbr_fea], dim=2
        )
        total_gated_fea = self.fc_full(total_nbr_fea)
        total_gated_fea = self.bn1(total_gated_fea.view(-1, total_gated_fea.shape[-1])).view(N, M, -1)
        nbr_filter, nbr_core = total_gated_fea.chunk(2, dim=2)
        nbr_filter = self.sigmoid(nbr_filter)
        nbr_core = self.softplus1(nbr_core)
        nbr_sumed = torch.sum(nbr_filter * nbr_core, dim=1)
        nbr_sumed = self.bn2(nbr_sumed)
        out = self.softplus2(atom_in_fea + nbr_sumed)
        return out
    
class CrystalGraphConvNet(nn.Module):
    """
    Crystal Graph Convolutional Neural Network (CGCNN).
    An implementation of implementation of paper `Crystal Graph Convolutional Neural Networks for an Accurate and Interpretable Prediction of 
    Material Properties<https://journals.aps.org/prl/abstract/10.1103/PhysRevLett.120.145301>`. Each crystal is represented as a graph
    whose nodes are atoms (node features = elemental descriptors), and edges
    encode inter-atomic relations (edge features = distance embeddings).
    Node features are updated by a stack of CGCNN convolution blocks and are
    pooled to a crystal representation for regression/classification.

    Args:
        orig_atom_fea_len (int): Input atom feature dimension (e.g., length of elemental descriptor).
        nbr_fea_len (int): Neighbor feature length.
        atom_fea_len (int, optional): Atom feature length after embedding. Default is 64.
        n_conv (int, optional): Number of convolutional layers. Default is 3.
        h_fea_len (int, optional): Hidden feature length. Default is 128.
        n_h (int, optional): Number of hidden layers. Default is 1.
    """
    def __init__(self, orig_atom_fea_len, nbr_fea_len, atom_fea_len=64, n_conv=3, h_fea_len=128, n_h=1, classification=False):
        super(CrystalGraphConvNet, self).__init__()
        self.classification = classification
        self.embedding = nn.Linear(orig_atom_fea_len, atom_fea_len)
        self.convs = nn.ModuleList([ConvLayer(atom_fea_len=atom_fea_len, nbr_fea_len=nbr_fea_len) for _ in range(n_conv)])
        self.conv_to_fc = nn.Linear(atom_fea_len, h_fea_len)
        self.conv_to_fc_softplus = nn.Softplus()
        if n_h > 1:
            self.fcs = nn.ModuleList([nn.Linear(h_fea_len, h_fea_len) for _ in range(n_h - 1)])
            self.softpluses = nn.ModuleList([nn.Softplus() for _ in range(n_h - 1)])
        if self.classification:
            self.fc_out = nn.Linear(h_fea_len, 2)
            self.logsoftmax = nn.LogSoftmax()
            self.dropout = nn.Dropout()
        else:
            self.fc_out = nn.Linear(h_fea_len, 1)
    def forward(self, data):
        device = next(self.parameters()).device
        # atom_fea, nbr_fea, nbr_fea_idx, crystal_atom_idx
        atom_fea = data.atom_fea.to(device)
        nbr_fea = data.nbr_fea.to(device)
        nbr_fea_idx = data.nbr_fea_idx.to(device)
        crystal_atom_idx = data.crystal_atom_idx

        atom_fea = self.embedding(atom_fea)
        for conv_func in self.convs:
            atom_fea = conv_func(atom_fea, nbr_fea, nbr_fea_idx) # add position information
        # or here posi_fea = fc()
        crys_fea = self.pooling(atom_fea, crystal_atom_idx)
        crys_fea = self.conv_to_fc(self.conv_to_fc_softplus(crys_fea))
        crys_fea = self.conv_to_fc_softplus(crys_fea)
        if self.classification:
            crys_fea = self.dropout(crys_fea)
        if hasattr(self, 'fcs') and hasattr(self, 'softpluses'):
            for fc, softplus in zip(self.fcs, self.softpluses):
                crys_fea = softplus(fc(crys_fea))
        out = self.fc_out(crys_fea)
        if self.classification:
            out = self.logsoftmax(out)
        return out
    def pooling(self, atom_fea, crystal_atom_idx):
        """
        Pooling the atom features to crystal features
        """
        summed_fea = [torch.mean(atom_fea[idx_map], dim=0, keepdim=True) for idx_map in crystal_atom_idx]
        return torch.cat(summed_fea, dim=0)



class LEFTNetZ(nn.Module):
    def __init__(
        self,
        atom_fea_dim,
        num_targets,  # not used
        otf_graph=False,
        use_pbc=True,
        regress_forces=False,
        output_dim=0,
        direct_forces=False,
        cutoff=6.0,
        num_layers=4,
        readout="mean",
        hidden_channels=128,
        num_radial=96,
        y_mean=0,
        y_std=1,
        eps=1e-10,
    ):
        

        r"""        
        LEFTNet-Z model for predicting properties of materials based on their crystal structure.
        This model uses an equivariant graph neural network architecture to process crystal graphs.
        It is designed to handle periodic boundary conditions (PBC) and can optionally regress forces.
        the code is implemented based on the paper `A new perspective on building efficient and expressive
3D equivariant graph neural networks<https://openreview.net/pdf?id=hWPNYWkYPN>`
        Args:
            atom_fea_dim (int): Dimension of the input atomic feature vector.
            num_targets (int): Number of target properties to predict.
            otf_graph (bool): Whether to use on-the-fly graph construction.
            use_pbc (bool): Whether to use periodic boundary conditions.
            regress_forces (bool): Whether to regress forces in addition to properties. 
            output_dim (int): Dimension of the output layer. If 0, defaults to num_targets.
            direct_forces (bool): Whether to directly compute forces.
            cutoff (float): Cutoff distance for neighbor interactions.
            num_layers (int): Number of message passing layers in the network.
            readout (str): Readout method for aggregating node features ('mean', 'sum', etc.).
            hidden_channels (int): Number of hidden channels in the network.
            num_radial (int): Number of radial basis functions for distance encoding.
            y_mean (float): Mean of the target property for normalization.
            y_std (float): Standard deviation of the target property for normalization.
            eps (float): Small value to avoid division by zero in normalization.
        """
        super(LEFTNetZ, self).__init__()
        self.y_std = y_std
        self.y_mean = y_mean
        self.eps = eps
        self.num_layers = num_layers
        self.hidden_channels = hidden_channels
        self.cutoff = cutoff
        self.num_targets = num_targets
        self.readout = readout

        self.regress_forces = regress_forces
        self.use_pbc = use_pbc
        self.otf_graph = otf_graph
        self.direct_forces = direct_forces

        self.input_dim = atom_fea_dim

        # self.z_emb_ln = nn.LayerNorm(hidden_channels, elementwise_affine=False)
        # self.z_emb = Embedding(95, hidden_channels)

        self.radial_emb = rbf_emb(num_radial, cutoff)
        self.radial_lin = nn.Sequential(
            nn.Linear(num_radial, hidden_channels), nn.SiLU(inplace=True), nn.Linear(hidden_channels, hidden_channels)
        )

        self.neighbor_emb = NeighborEmb(self.hidden_channels, self.input_dim)

        self.S_vector = S_vector(hidden_channels)

        self.lin = nn.Sequential(
            nn.Linear(3, hidden_channels // 4), nn.SiLU(inplace=True), nn.Linear(hidden_channels // 4, 1)
        )

        self.message_layers = nn.ModuleList()
        self.FTEs = nn.ModuleList()

        for _ in range(num_layers):
            self.message_layers.append(EquiMessagePassing(hidden_channels, num_radial).jittable())
            self.FTEs.append(FTE(hidden_channels))

        if output_dim != 0:
            self.num_targets = output_dim

        self.last_layer = nn.Linear(hidden_channels, self.num_targets)
        # self.out_forces = EquiOutput(hidden_channels)

        # for node-wise frame
        self.mean_neighbor_pos = aggregate_pos(aggr="mean")

        self.inv_sqrt_2 = 1 / math.sqrt(2.0)

        self.reset_parameters()

    def reset_parameters(self):
        # self.z_emb.reset_parameters()
        self.radial_emb.reset_parameters()
        for layer in self.message_layers:
            layer.reset_parameters()
        for layer in self.FTEs:
            layer.reset_parameters()
        self.last_layer.reset_parameters()
        # self.out_forces.reset_parameters()
        for layer in self.radial_lin:
            if hasattr(layer, "reset_parameters"):
                layer.reset_parameters()
        for layer in self.lin:
            if hasattr(layer, "reset_parameters"):
                layer.reset_parameters()

    def prop_setup(self, data, device):
       """
       Setup for the property encoding. for LEFTNet-Z, only the atomic number is used as the input feature.
       num_classes = 95 for the first 95 elements are used in the periodic table.
       """
       z = data.atom_num.long().to(device)
       z_encoded = F.one_hot(z, num_classes=95).float()
       return z_encoded

    # @conditional_grad(torch.enable_grad())
    def _forward(self, data):
        device = next(self.parameters()).device
        pos = data.positions.to(device)
        batch = data.batch_idx.to(device)
        z = self.prop_setup(data, device)


        edge_index = radius_graph(pos, r=self.cutoff, batch=batch, max_num_neighbors=1000)
        j, i = edge_index
        vecs = pos[j] - pos[i]
        dist = vecs.norm(dim=-1)

        radial_emb = self.radial_emb(dist) # RBF, shape: (num_edges, num_radial=32), embedding for raw distance
        radial_hidden = self.radial_lin(radial_emb) # MLP
        rbounds = 0.5 * (torch.cos(dist * pi / self.cutoff) + 1.0) # for soft cutoff, smooth decay, value closer to 1 means stronger relationship, closer to 0 means weaker

        radial_emb = radial_emb.to(device)
        radial_hidden = radial_hidden.to(device)
        rbounds = rbounds.to(device)

        radial_hidden = rbounds.unsqueeze(-1) * radial_hidden # further stengthen the representation of radial_emb

        # init invariant node features
        # shape: (num_nodes, hidden_channels)
        s = self.neighbor_emb(z, edge_index, radial_hidden) # z (num_nodes, atom_encoding), z_emb (num_nodes, hidden_channels); s=z_emb+neighbor_emb, shape: (num_nodes, hidden_channels)

        # init equivariant node features
        # shape: (num_nodes, 3, hidden_channels)
        vec = torch.zeros(s.size(0), 3, s.size(1), device=s.device)

        # bulid edge-wise frame
        edge_diff = vecs
        edge_diff = edge_diff / (dist.unsqueeze(1) + self.eps) # normalize the edge_diff
        # noise = torch.clip(torch.empty(1,3).to(z.device).normal_(mean=0.0, std=0.1), min=-0.1, max=0.1)
        edge_cross = torch.cross(pos[i], pos[j])
        edge_cross = edge_cross / ((torch.sqrt(torch.sum((edge_cross) ** 2, 1).unsqueeze(1))) + self.eps)
        edge_vertical = torch.cross(edge_diff, edge_cross)
        # shape: (num_edges, 3, 3)
        edge_frame = torch.cat((edge_diff.unsqueeze(-1), edge_cross.unsqueeze(-1), edge_vertical.unsqueeze(-1)), dim=-1) # normalised edge, edge_cross, edge_vertical

        node_frame = 0

        # LSE: local 3D substructure encoding
        # S_i_j shape: (num_nodes, 3, hidden_channels)
        S_i_j = self.S_vector(s, edge_diff.unsqueeze(-1), edge_index, radial_hidden)
        scalrization1 = torch.sum(S_i_j[i].unsqueeze(2) * edge_frame.unsqueeze(-1), dim=1)
        scalrization2 = torch.sum(S_i_j[j].unsqueeze(2) * edge_frame.unsqueeze(-1), dim=1)
        scalrization1[:, 1, :] = torch.abs(scalrization1[:, 1, :].clone())
        scalrization2[:, 1, :] = torch.abs(scalrization2[:, 1, :].clone())

        scalar3 = (
            self.lin(torch.permute(scalrization1, (0, 2, 1)))
            + torch.permute(scalrization1, (0, 2, 1))[:, :, 0].unsqueeze(2)
        ).squeeze(-1)
        scalar4 = (
            self.lin(torch.permute(scalrization2, (0, 2, 1)))
            + torch.permute(scalrization2, (0, 2, 1))[:, :, 0].unsqueeze(2)
        ).squeeze(-1)

        edge_weight = torch.cat((scalar3, scalar4), dim=-1) * rbounds.unsqueeze(-1)
        edge_weight = torch.cat((edge_weight, radial_hidden, radial_emb), dim=-1)

        # for i in range(self.num_layers):
        for i in range(1):
            ds, dvec = self.message_layers[i](s, vec, edge_index, radial_emb, edge_weight, edge_diff)

            s = s + ds
            vec = vec + dvec

            # FTE: frame transition encoding
            ds, dvec = self.FTEs[i](s, vec, node_frame)

            s = s + ds
            vec = vec + dvec

        s = self.last_layer(s)
        s = scatter(s, batch, dim=0, reduce=self.readout)
        s = s * self.y_std + self.y_mean
        return s

    def forward(self, data):
        return self._forward(data)

    @property
    def num_params(self):
        return sum(p.numel() for p in self.parameters())



class LEFTNetProp(LEFTNetZ):
    '''
    LEFTNet with property encoding, using a one-hot encoding of the atomic properties for the atoms.
    Rest of the architecture is the same as LEFTNetZ.
    '''
    def __init__(
        self,
        atom_fea_dim,
        num_targets,  # not used
        otf_graph=False,
        use_pbc=True,
        regress_forces=False,
        output_dim=0,
        direct_forces=False,
        cutoff=6.0,
        num_layers=4,
        readout="mean",
        hidden_channels=128,
        num_radial=96,
        y_mean=0,
        y_std=1,
        eps=1e-10,
    ):
        super(LEFTNetProp, self).__init__(
            atom_fea_dim=atom_fea_dim,
            num_targets=num_targets,
            otf_graph=otf_graph,
            use_pbc=use_pbc,
            regress_forces=regress_forces,
            output_dim=output_dim,
            direct_forces=direct_forces,
            cutoff=cutoff,
            num_layers=num_layers,
            readout=readout,
            hidden_channels=hidden_channels,
            num_radial=num_radial,
            y_mean=y_mean,
            y_std=y_std,
            eps=eps
        )
    def prop_setup(self, data, device):
       '''
       Setup for the property encoding. for LEFTNet-Prop, a one-hot encoding contains atomic properties is used as the atomic feature..
       '''

       return data.atom_fea.to(device)
    

import torch
from torch_cluster import radius_graph
import torch_geometric.nn as pyg_nn
import torch.nn as nn
import torch.nn.functional as F
from torch_geometric.graphgym.config import cfg
from torch_scatter import scatter
from kale.embed.materials_equivariant import ExpNormalSmearing, CosineCutoff


class CartNet(torch.nn.Module):
    """

    CartNet model from Cartesian Encoding Graph Neural Network for Crystal Structures Property Prediction: Application to Thermal Ellipsoid Estimation.
    This is an implementation of the paper "Cartesian Encoding Graph Neural Network for Crystal Structures Property Prediction: Application to Thermal Ellipsoid Estimation<https://pubs.rsc.org/en/content/articlelanding/2024/dd/d4dd00352g>"
    The code is adapted from the `CartNet repository<https://github.com/imatge-upc/CartNet/tree/main>`.
    Args:
        dim_in (int): Dimensionality of the input features.
        dim_rbf (int): Dimensionality of the radial basis function embeddings.
        num_layers (int): Number of CartNet layers in the model.
        radius (float, optional): Radius cutoff for neighbor interactions. Default is 5.0.
        invariant (bool, optional): If `True`, enforces rotational invariance in the encoder. Default is `False`.
        temperature (bool, optional): If `True`, includes temperature information in the encoder. Default is `True`.
        use_envelope (bool, optional): If `True`, applies an envelope function to the interactions. Default is `True`.
        cholesky (bool, optional): If `True`, uses a Cholesky head for the output. If `False`, uses a scalar head. Default is `True`.
    Methods:
        forward(batch):
            Performs a forward pass of the model.
            Args:
                batch: A batch of input data.
            Returns:
                pred: The model's predictions.
                true: The ground truth values corresponding to the input batch.
    """


    def __init__(self, 
        dim_in: int, 
        dim_rbf: int, 
        num_layers: int,
        radius: float = 5.0,
        invariant: bool = False,
        temperature: bool = True, 
        use_envelope: bool = True,
        atom_types: bool = True):
        super().__init__()
    
        self.encoder = GeometricGraphEncoder(dim_in, dim_rbf=dim_rbf, radius=radius, invariant=invariant, temperature=temperature, atom_types=atom_types)
        self.dim_in = dim_in

        layers = []
        for _ in range(num_layers):
            layers.append(CartNet_layer(
                dim_in=dim_in,
                use_envelope=use_envelope,
                radius=radius,
            ))
        self.layers = torch.nn.Sequential(*layers)


        self.head = nn.Sequential(
            pyg_nn.Linear(dim_in, dim_in // 2, bias=True),
            nn.SiLU(inplace=True),
            pyg_nn.Linear(dim_in // 2, 1, bias=True),
        )

        
    def forward(self, batch):
        batch = self.encoder(batch)

        for layer in self.layers:
            batch = layer(batch)
        dim_size = int(batch.batch_idx.max().item() + 1)
        x = self.head(batch.x)
        pred = scatter(x, batch.batch_idx.to(x.device), dim=0, reduce="mean", dim_size=dim_size)
        
        return pred,batch.target

class GeometricGraphEncoder(nn.Module):
    """
    General-purpose geometry-aware graph encoder.

    Builds edges from 3D coordinates using a radius cutoff, encodes node
    features from categorical types or provided embeddings, and encodes
    edge features from radial basis functions (RBF) and optional direction
    vectors. Supports an invariant mode (distance-only edges) and a 
    directional mode for equivariant message passing.

    Args:
        dim_in (int): Output dimension of encoded node features.
        dim_rbf (int): Number of radial basis functions for distance encoding.
        radius (float): Cutoff distance for neighbor search.
        invariant (bool): If True, edges use distances only. If False, 
            append unit direction vectors.
        temperature (bool): If True, include temperature in node encoding.
        use_node_type (bool): If True, embed node types (e.g., atomic numbers).
    
    Inputs (batch):
        - `pos` (Tensor [N, 3]): Cartesian coordinates for nodes.
        - Optional `node_type` (LongTensor [N]): Categorical node IDs (e.g., atomic numbers).
        - Optional `x` (Tensor [N, F]): Pre-computed node features.
        - Optional `temperature` (Tensor): Per-node or per-graph temperatures.
        - `batch` (LongTensor [N]): Graph IDs for each node.

    Outputs:
        - `x` (Tensor [N, dim_in]): Encoded node features.
        - `edge_index` (LongTensor [2, E]): Graph connectivity.
        - `edge_attr` (Tensor [E, Fe]): Encoded edge features.
        - `cart_dist` (Tensor [E]): Pairwise distances.
        - `cart_dir` (Tensor [E, 3]): Direction vectors (if invariant=False).
    """
    
    def __init__(
        self,
        dim_in: int,
        dim_rbf: int,
        radius: float = 5.0,
        invariant: bool = False, 
        temperature: bool = True,
        atom_types: bool = True
    ):
        super(GeometricGraphEncoder, self).__init__()
        self.dim_in = dim_in
        self.dim_rbf = dim_rbf
        self.radius = radius
        self.invariant = invariant
        self.temperature = temperature
        self.atom_types = atom_types
        if self.atom_types:
            self.embedding = nn.Embedding(119, self.dim_in*2)
            torch.nn.init.xavier_uniform_(self.embedding.weight.data)
        elif not self.temperature:
            self.embedding = nn.Embedding(1, self.dim_in)

        if self.temperature:
            self.temperature_proj_atom = pyg_nn.Linear(1, self.dim_in*2, bias=True)
        elif self.atom_types:
            self.bias = nn.Parameter(torch.zeros(self.dim_in*2))
        self.activation = nn.SiLU(inplace=True)
        
        if self.temperature or self.atom_types:
            self.encoder_atom = nn.Sequential(self.activation,
                                        pyg_nn.Linear(self.dim_in*2, self.dim_in),
                                        self.activation)
        if self.invariant:
            dim_edge = dim_rbf
        else:
            dim_edge = dim_rbf + 3
        
        self.encoder_edge = nn.Sequential(pyg_nn.Linear(dim_edge, self.dim_in*2),
                                        self.activation,
                                        pyg_nn.Linear(self.dim_in*2, self.dim_in),
                                        self.activation)

        self.rbf = ExpNormalSmearing(0.0,radius,dim_rbf,False)  
        
        

    def forward(self, batch):

        batch.device = next(self.parameters()).device
        data = batch.atom_num.long().to(batch.device)
        batch_idx = batch.batch_idx.to(batch.device)
        pos = batch.positions.to(batch.device)

        batch.edge_index = radius_graph(pos, r=self.radius, batch=batch_idx, max_num_neighbors=1000)
        j, i = batch.edge_index
        vec = pos[j] - pos[i]
        dist = vec.norm(dim=-1)
        batch.cart_dist = dist
        batch.cart_dir = vec/dist.unsqueeze(-1)


        if self.temperature and self.atom_types:
            x = self.embedding(data) + self.temperature_proj_atom(batch.temperature.unsqueeze(-1))[batch.batch]
        elif not self.temperature and self.atom_types:  # atom_types default value is True
            x = self.embedding(data) + self.bias
    
        
        if self.temperature or self.atom_types:
            batch.x = self.encoder_atom(x)

        if self.invariant: # cfg.invariant is False
            batch.edge_attr = self.encoder_edge(self.rbf(batch.cart_dist))
        else:
            batch.edge_attr = self.encoder_edge(torch.cat([self.rbf(batch.cart_dist), batch.cart_dir], dim=-1))

        return batch

class CartNet_layer(pyg_nn.conv.MessagePassing):
    """
    The message-passing layer used in the CartNet architecture.
    Args:
        dim_in (int): Dimension of the input node features.
        use_envelope (bool, optional): If True, applies an envelope function to the distances. Defaults to True.
    Attributes:
        dim_in (int): Dimension of the input node features.
        activation (nn.Module): Activation function (SiLU) used in the layer.
        MLP_aggr (nn.Sequential): MLP used for aggregating messages.
        MLP_gate (nn.Sequential): MLP used for computing gating coefficients.
        norm (nn.BatchNorm1d): Batch normalization applied to the gating coefficients.
        norm2 (nn.BatchNorm1d): Batch normalization applied to the aggregated messages.
        use_envelope (bool): Indicates if the envelope function is used.
        envelope (CosineCutoff): Envelope function applied to the distances.
    """
    
    def __init__(self, 
        dim_in: int, 
        radius: float = 5.0,
        use_envelope: bool = True,
    ):
        super().__init__()
        self.dim_in = dim_in
        self.activation = nn.SiLU(inplace=True) 
        self.MLP_aggr = nn.Sequential(
            pyg_nn.Linear(dim_in*3, dim_in, bias=True),
            self.activation,
            pyg_nn.Linear(dim_in, dim_in, bias=True),
        )
        self.MLP_gate = nn.Sequential(
            pyg_nn.Linear(dim_in*3, dim_in, bias=True),
            self.activation,
            pyg_nn.Linear(dim_in, dim_in, bias=True),
        )
        
        self.norm = nn.BatchNorm1d(dim_in)
        self.norm2 = nn.BatchNorm1d(dim_in)
        self.use_envelope = use_envelope
        self.envelope = CosineCutoff(0, radius)
        

    def forward(self, batch):

        x, e, edge_index, dist = batch.x, batch.edge_attr, batch.edge_index, batch.cart_dist
        """
        x               : [n_nodes, dim_in]
        e               : [n_edges, dim_in]
        edge_index      : [2, n_edges]
        dist            : [n_edges]
        batch           : [n_nodes]
        """
        
        x_in = x
        e_in = e

        x, e = self.propagate(edge_index,
                                Xx=x, Ee=e,
                                He=dist,
                            )
 
        batch.x = self.activation(x) + x_in
        
        batch.edge_attr = e_in + e 

        return batch


    def message(self, Xx_i, Ee, Xx_j, He):
        """
        x_i           : [n_edges, dim_in]
        x_j           : [n_edges, dim_in]
        e             : [n_edges, dim_in]
        """

        e_ij = self.MLP_gate(torch.cat([Xx_i, Xx_j, Ee], dim=-1))
        e_ij = F.sigmoid(self.norm(e_ij))
        
        if self.use_envelope:
            sigma_ij = self.envelope(He).unsqueeze(-1)*e_ij
        else:
            sigma_ij = e_ij
        
        self.e = sigma_ij
        return sigma_ij

    def aggregate(self, sigma_ij, index, Xx_i, Xx_j, Ee, Xx):
        """
        sigma_ij        : [n_edges, dim_in]  ; is the output from message() function
        index           : [n_edges]
        x_j           : [n_edges, dim_in]
        """
        dim_size = Xx.shape[0]  

        sender = self.MLP_aggr(torch.cat([Xx_i, Xx_j, Ee], dim=-1))
        

        out = scatter(sigma_ij*sender, index, 0, None, dim_size,
                                   reduce='sum')

        return out

    def update(self, aggr_out):
        """
        aggr_out        : [n_nodes, dim_in] ; is the output from aggregate() function after the aggregation
        x             : [n_nodes, dim_in]
        """
        x = self.norm2(aggr_out)
       
        e_out = self.e
        del self.e

        return x, e_out<|MERGE_RESOLUTION|>--- conflicted
+++ resolved
@@ -1,11 +1,8 @@
 import numpy as np
 import torch
 import torch.nn as nn
-<<<<<<< HEAD
 from torch.nn import Parameter
 from torch.nn import Linear, BatchNorm1d, Sigmoid, Softplus
-=======
->>>>>>> fb0afd34
 from torch_geometric.nn import GCNConv, global_max_pool
 from torch_geometric.nn.conv import MessagePassing
 from torch_geometric.utils import add_remaining_self_loops
