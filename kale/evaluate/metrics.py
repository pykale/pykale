# =============================================================================
# Author: Shuo Zhou, sz144@outlook.com
#         Sina Tabakhi, sina.tabakhi@gmail.com
#         Peizhen Bai, https://github.com/peizhenbai
# =============================================================================

"""Commonly used metrics, losses, and distances, part from domain adaptation package
https://github.com/criteo-research/pytorch-ada/blob/master/adalib/ada/models/losses.py
"""
from enum import Enum

import torch
import torch.nn as nn
from sklearn import metrics
from torch.autograd import grad
from torch.nn import functional as F


def cross_entropy_logits(output, target, weights=None):
    """Computes cross entropy with logits

    Args:
        output (Tensor): The output of the last layer of the network, before softmax.
        target (Tensor): The ground truth label.
        weights (Tensor, optional): The weight of each sample. Defaults to None.

    Returns:
        loss (Tensor): The computed loss value.
<<<<<<< HEAD
        is_correct (Tensor): A tensor of Boolean values. . Each True in is_correct indicates a correctly predicted
=======
        is_correct (Tensor): A tensor of Boolean values. Each True in is_correct indicates a correctly predicted
>>>>>>> 2bb88707
            label, while each False indicates an incorrect prediction.

    Examples:
        See DANN, WDGRL, and MMD trainers in kale.pipeline.domain_adapter
    """

    class_output = F.log_softmax(output, dim=1)
    max_class = class_output.max(1)
    y_hat = max_class[1]  # get the index of the max log-probability
    is_correct = y_hat.eq(target.view(target.size(0)).type_as(y_hat))
    if weights is None:
        loss = nn.NLLLoss()(class_output, target.type_as(y_hat).view(target.size(0)))
    else:
        losses = nn.NLLLoss(reduction="none")(class_output, target.type_as(y_hat).view(target.size(0)))
        loss = torch.sum(weights * losses) / torch.sum(weights)
    return loss, is_correct


def topk_accuracy(output, target, topk=(1,)):
    """Computes the top-k accuracy for the specified values of k.

    Args:
        output (Tensor): The output of the last layer of the network, before softmax. Shape: (batch_size, class_count).
        target (Tensor): The ground truth label. Shape: (batch_size)
        topk (tuple(int)): Compute accuracy at top-k for the values of k specified in this parameter.
    Returns:
        list(Tensor): A list of tensors of the same length as topk.
        Each tensor consists of boolean variables to show if this prediction ranks top k with each value of k.
        True means the prediction ranks top k and False means not.
        The shape of tensor is batch_size, i.e. the number of predictions.

    Examples:
        >>> output = torch.tensor(([0.3, 0.2, 0.1], [0.3, 0.2, 0.1]))
        >>> target = torch.tensor((0, 1))
        >>> top1, top2 = topk_accuracy(output, target, topk=(1, 2)) # get the boolean value
        >>> top1_value = top1.double().mean() # get the top 1 accuracy score
        >>> top2_value = top2.double().mean() # get the top 2 accuracy score
    """

    maxk = max(topk)

    # returns the k largest elements and their indexes of inputs along a given dimension.
    _, pred = output.topk(maxk, 1, True, True)

    pred = pred.t()
    correct = pred.eq(target.view(1, -1).expand_as(pred))

    result = []
    for k in topk:
        correct_k = torch.ge(correct[:k].float().sum(0), 1)
        result.append(correct_k)
    return result


def multitask_topk_accuracy(output, target, topk=(1,)):
    """Computes the top-k accuracy for the specified values of k for multitask input.

    Args:
        output (tuple(Tensor)): A tuple of generated predictions. Each tensor is of shape [batch_size, class_count],
            class_count can vary per task basis, i.e. outputs[i].shape[1] can differ from outputs[j].shape[1].
        target (tuple(Tensor)): A tuple of ground truth. Each tensor is of shape [batch_size]
        topk (tuple(int)): Compute accuracy at top-k for the values of k specified in this parameter.
    Returns:
        list(Tensor): A list of tensors of the same length as topk.
        Each tensor consists of boolean variables to show if predictions of multitask ranks top k with each value of k.
        True means predictions of this output for all tasks ranks top k and False means not.
        The shape of tensor is batch_size, i.e. the number of predictions.

        Examples:
            >>> first_output = torch.tensor(([0.3, 0.2, 0.1], [0.3, 0.2, 0.1]))
            >>> first_target = torch.tensor((0, 2))
            >>> second_output = torch.tensor(([0.2, 0.1], [0.2, 0.1]))
            >>> second_target = torch.tensor((0, 1))
            >>> output = (first_output, second_output)
            >>> target = (first_target, second_target)
            >>> top1, top2 = multitask_topk_accuracy(output, target, topk=(1, 2)) # get the boolean value
            >>> top1_value = top1.double().mean() # get the top 1 accuracy score
            >>> top2_value = top2.double().mean() # get the top 2 accuracy score
    """

    maxk = max(topk)
    batch_size = target[0].size(0)
    task_count = len(output)
    all_correct = torch.zeros(maxk, batch_size).type(torch.ByteTensor).to(output[0].device)

    for output, target in zip(output, target):
        # returns the k largest elements and their indexes of inputs along a given dimension.
        _, pred = output.topk(maxk, 1, True, True)

        pred = pred.t()
        correct = pred.eq(target.view(1, -1).expand_as(pred))
        all_correct.add_(correct)

    result = []
    for k in topk:
        all_correct_k = torch.ge(all_correct[:k].float().sum(0), task_count)
        result.append(all_correct_k)
    return result


def entropy_logits(linear_output):
    """Computes entropy logits in CDAN with entropy conditioning (CDAN+E)

    Examples:
        See CDANTrainer in kale.pipeline.domain_adapter
    """
    p = F.softmax(linear_output, dim=1)
    loss_ent = -torch.sum(p * (torch.log(p + 1e-5)), dim=1)
    return loss_ent


def entropy_logits_loss(linear_output):
    """Computes entropy logits loss in semi-supervised or few-shot domain adaptation

    Examples:
        See FewShotDANNTrainer in kale.pipeline.domain_adapter
    """
    return torch.mean(entropy_logits(linear_output))


def gradient_penalty(critic, h_s, h_t):
    """Computes gradient penalty in Wasserstein distance guided representation learning

    Examples:
        See WDGRLTrainer and WDGRLTrainerMod in kale.pipeline.domain_adapter
    """

    alpha = torch.rand(h_s.size(0), 1)
    alpha = alpha.expand(h_s.size()).type_as(h_s)
    # try:
    differences = h_t - h_s

    interpolates = h_s + (alpha * differences)
    interpolates = torch.cat((interpolates, h_s, h_t), dim=0).requires_grad_()

    preds = critic(interpolates)
    gradients = grad(
        preds,
        interpolates,
        grad_outputs=torch.ones_like(preds),
        retain_graph=True,
        create_graph=True,
    )[0]
    gradient_norm = gradients.norm(2, dim=1)
    gradient_penalty = ((gradient_norm - 1) ** 2).mean()
    # except:
    #     gradient_penalty = 0

    return gradient_penalty


def gaussian_kernel(source, target, kernel_mul=2.0, kernel_num=5, fix_sigma=None):
    """
    Code from XLearn: computes the full kernel matrix, which is less than optimal since we don't use all of it
    with the linear MMD estimate.

    Examples:
        See DANTrainer and JANTrainer in kale.pipeline.domain_adapter
    """
    n_samples = int(source.size()[0]) + int(target.size()[0])
    total = torch.cat([source, target], dim=0)
    total0 = total.unsqueeze(0).expand(int(total.size(0)), int(total.size(0)), int(total.size(1)))
    total1 = total.unsqueeze(1).expand(int(total.size(0)), int(total.size(0)), int(total.size(1)))
    l2_distance = ((total0 - total1) ** 2).sum(2)
    if fix_sigma:
        bandwidth = fix_sigma
    else:
        bandwidth = torch.sum(l2_distance.data) / (n_samples**2 - n_samples)
    bandwidth /= kernel_mul ** (kernel_num // 2)
    bandwidth_list = [bandwidth * (kernel_mul**i) for i in range(kernel_num)]
    kernel_val = [torch.exp(-l2_distance / bandwidth_temp) for bandwidth_temp in bandwidth_list]
    return sum(kernel_val)  # /len(kernel_val)


def compute_mmd_loss(kernel_values, batch_size):
    """Computes the Maximum Mean Discrepancy (MMD) between domains.

    Examples:
        See DANTrainer and JANTrainer in kale.pipeline.domain_adapter
    """
    loss = 0
    for i in range(batch_size):
        s1, s2 = i, (i + 1) % batch_size
        t1, t2 = s1 + batch_size, s2 + batch_size
        loss += kernel_values[s1, s2] + kernel_values[t1, t2]
        loss -= kernel_values[s1, t2] + kernel_values[s2, t1]
    return loss / float(batch_size)


def hsic(kx, ky, device):
    """
    Perform independent test with Hilbert-Schmidt Independence Criterion (HSIC) between two sets of variables x and y.

    Args:
        kx (2-D tensor): kernel matrix of x, shape (n_samples, n_samples)
        ky (2-D tensor): kernel matrix of y, shape (n_samples, n_samples)
        device (torch.device): the desired device of returned tensor

    Returns:
        [tensor]: Independent test score >= 0

    Reference:
        [1] Gretton, Arthur, Bousquet, Olivier, Smola, Alex, and Schölkopf, Bernhard. Measuring Statistical Dependence
            with Hilbert-Schmidt Norms. In Algorithmic Learning Theory (ALT), pp. 63–77. 2005.
        [2] Gretton, Arthur, Fukumizu, Kenji, Teo, Choon H., Song, Le, Schölkopf, Bernhard, and Smola, Alex J. A Kernel
            Statistical Test of Independence. In Advances in Neural Information Processing Systems, pp. 585–592. 2008.
    """

    n = kx.shape[0]
    if ky.shape[0] != n:
        raise ValueError("kx and ky are expected to have the same sample sizes.")
    ctr_mat = torch.eye(n, device=device) - torch.ones((n, n), device=device) / n
    return torch.trace(torch.mm(torch.mm(torch.mm(kx, ctr_mat), ky), ctr_mat)) / (n**2)


def euclidean(x1, x2):
    """
    Compute the Euclidean distance between two sets of variables.

    Args:
        x1 (torch.Tensor): variables set 1
        x2 (torch.Tensor): variables set 2

    Returns:
        torch.Tensor: Euclidean distance
    """
    return ((x1 - x2) ** 2).sum().sqrt()


def _moment_k(x: torch.Tensor, domain_labels: torch.Tensor, k_order=2):
    """Compute the k-th moment distance

    Args:
        x (torch.Tensor): input data, shape (n_samples, n_features)
        domain_labels (torch.Tensor): labels indicating which domain the instance is from, shape (n_samples,)
        k_order (int, optional): moment order. Defaults to 2.

    Returns:
        torch.Tensor: the k-th moment distance

    The code is based on:
        https://github.com/KaiyangZhou/Dassl.pytorch/blob/master/dassl/engine/da/m3sda.py#L153
        https://github.com/VisionLearningGroup/VisionLearningGroup.github.io/blob/master/M3SDA/code_MSDA_digit/metric/msda.py#L6
    """
    unique_domain_ = torch.unique(domain_labels)
    n_unique_domain_ = len(unique_domain_)
    x_k_order = []
    for domain_label_ in unique_domain_:
        domain_idx = torch.where(domain_labels == domain_label_)[0]
        x_mean = x[domain_idx].mean(0)
        if k_order == 1:
            x_k_order.append(x_mean)
        else:
            x_k_order.append(((x[domain_idx] - x_mean) ** k_order).mean(0))
    moment_sum = 0
    n_pair = 0
    for i in range(n_unique_domain_):
        for j in range(i + 1, n_unique_domain_):
            moment_sum += euclidean(x_k_order[i], x_k_order[j])
            n_pair += 1
    return moment_sum / n_pair


class protonet_loss:
    """ProtoNet loss function.

    This is a loss function for prototypical networks. It computes the loss and accuracy of the model by measuring the Euclidean distance between features of samples in support and query sets.
    Because this loss requests some constant hyperparameters, it is not a general function but defined as a class.

    - :math:`N`-way: The number of classes under a particular setting. The model is presented with samples from these :math:`N` classes and needs to classify them. For example, 3-way means the model has to classify 3 different classes.

    - :math:`K`-shot: The number of samples for each class in the support set. For example, in a 2-shot setting, two support samples are provided per class.

    - Support set: It is a small, labeled dataset used to train the model with a few samples of each class. The support set consists of :math:`N` classes (:math:`N`-way), with :math:`K` samples (:math:`K`-shot) for each class. For example, under a 3-way-2-shot setting, the support set has 3 classes with 2 samples per class, totaling 6 samples.

    - Query set: It evaluates the model's ability to generalize what it has learned from the support set. It contains samples from the same :math:`N` classes but not included in the support set. Continuing with the 3-way-2-shot example, the query set would include additional samples from the 3 classes, which the model must classify after learning from the support set.

    Args:
        num_classes (int): Number of classes in a task. Default: 5
        num_query_samples (int): Number of samples per class in the query set. Default: 15
        device (torch.device): The device in computation. Default: torch.device("cuda")

    Examples:
        >>> loss_fn = protonet_loss(num_classes=5, num_query_samples=15, device=torch.device("cuda"))
        >>> loss, acc = loss_fn(feature_support, feature_query)

    Reference:
        Snell, J., Swersky, K. and Zemel, R., 2017. Prototypical networks for few-shot learning. Advances in Neural Information Processing Systems, 30.
    """

    def __init__(
        self, num_classes: int = 5, num_query_samples: int = 15, device: torch.device = torch.device("cuda")
    ) -> None:
        super().__init__()
        self.num_classes = num_classes
        self.num_query_samples = num_query_samples
        self.device = device

    def __call__(self, feature_support: torch.Tensor, feature_query: torch.Tensor) -> tuple:
        """
        Args:
            feature_support (torch.Tensor): Feature vectors of support samples: (num_classes, k_shot, feature_dim)
            feature_query (torch.Tensor): Feature vectors of query samples: (num_classes * num_query_samples, feature_dim)

        Returns:
            tuple: (loss, acc)
            loss (torch.Tensor): Loss value
            acc (torch.Tensor): Accuracy value
        """
        feature_support = feature_support.to(self.device)
        feature_query = feature_query.to(self.device)
        prototypes = feature_support.mean(dim=1)
        dists = self.euclidean_dist_for_tensor_group(feature_query, prototypes)
        log_p_y = F.log_softmax(-dists, dim=1)
        log_p_y = log_p_y.view(self.num_classes, self.num_query_samples, -1)
        labels = torch.arange(self.num_classes).to(self.device)
        labels = labels.view(self.num_classes, 1, 1)
        labels = labels.expand(self.num_classes, self.num_query_samples, 1).long()
        loss = -log_p_y.gather(2, labels).squeeze().view(-1).mean()
        _, y_hat = log_p_y.max(2)
        acc = torch.eq(y_hat, labels.squeeze()).float().mean()
        return loss, acc

    def euclidean_dist_for_tensor_group(self, x: torch.Tensor, y: torch.Tensor) -> torch.Tensor:
        """
        Compute the Euclidean distance between two batches.

        Args:
            x (torch.Tensor): Variables set 1: (N, D)
            y (torch.Tensor): Variables set 2: (M, D)

        Returns:
            torch.Tensor: Euclidean distance: (N, M)
        """
        n = x.size(0)
        m = y.size(0)
        d = x.size(1)
        if d != y.size(1):
            raise Exception
        x = x.unsqueeze(1).expand(n, m, d)
        y = y.unsqueeze(0).expand(n, m, d)
        return torch.pow(x - y, 2).sum(2)


def auprc_auroc_ap(target: torch.Tensor, score: torch.Tensor):
    """
    auprc: area under the precision-recall curve
    auroc: area under the receiver operating characteristic curve
    ap: average precision

    Copy-paste from https://github.com/NYXFLOWER/GripNet
    """
    y = target.detach().cpu().numpy()
    pred = score.detach().cpu().numpy()
    auroc, ave_precision = metrics.roc_auc_score(y, pred), metrics.average_precision_score(y, pred)
    precision, recall, _ = metrics.precision_recall_curve(y, pred)
    auprc = metrics.auc(recall, precision)

    return auprc, auroc, ave_precision


def concord_index(y, y_pred):
    """
    Calculate the Concordance Index (CI), which is a metric to measure the proportion of `concordant pairs
    <https://en.wikipedia.org/wiki/Concordant_pair>`_ between real and
    predict values.

    Args:
        y (array): real values.
        y_pred (array): predicted values.
    """
    total_loss = 0
    pair = 0
    for i in range(1, len(y)):
        for j in range(0, i):
            if i is not j:
                if y[i] > y[j]:
                    pair += 1
                    total_loss += 1 * (y_pred[i] > y_pred[j]) + 0.5 * (y_pred[i] == y_pred[j])

    if pair:
        return total_loss / pair
    else:
        return 0


class DistanceMetric(Enum):
    COSINE = "COSINE"


def calculate_distance(
    x1: torch.Tensor, x2: torch.Tensor = None, eps: float = 1e-8, metric: DistanceMetric = DistanceMetric.COSINE
) -> torch.Tensor:
    r"""Returns similarity between :math:`x_1` and :math:`x_2`, computed along `dim`=1. This method calculates the
    similarity between each pair of data points in two input matrices.

    Note that this implementation differs from the existing implementations in
    `PyTorch <https://pytorch.org/docs/stable/generated/torch.nn.CosineSimilarity.html>`__, as they calculate the
    similarity between each row of one matrix with its corresponding row in the other matrix (i.e., pairwise distance
    between columns of input matrices).

    Args:
        x1 (torch.Tensor): The tensor input data.
        x2 (torch.Tensor, optional): The tensor input data. (default ``None``)
        eps (float, optional): Small value to avoid division by zero. (default: 1e-8)
        metric (DistanceMetric, optional): The metric to compute distance between input matrices. (default: ``DistanceMetric.COSINE``)

        Returns:
        torch.Tensor: The computed similarity tensor between :math:`x_1` and :math:`x_2`.
    """
    if metric == DistanceMetric.COSINE:
        x2 = x1 if x2 is None else x2
        w1 = torch.norm(x1, p=2, dim=1, keepdim=True)
        w2 = w1 if x2 is None else torch.norm(x2, p=2, dim=1, keepdim=True)
        return torch.mm(x1, x2.t()) / (w1 * w2.t()).clamp(min=eps)

    raise Exception("This metric is not still implemented")<|MERGE_RESOLUTION|>--- conflicted
+++ resolved
@@ -26,11 +26,7 @@
 
     Returns:
         loss (Tensor): The computed loss value.
-<<<<<<< HEAD
-        is_correct (Tensor): A tensor of Boolean values. . Each True in is_correct indicates a correctly predicted
-=======
         is_correct (Tensor): A tensor of Boolean values. Each True in is_correct indicates a correctly predicted
->>>>>>> 2bb88707
             label, while each False indicates an incorrect prediction.
 
     Examples:
