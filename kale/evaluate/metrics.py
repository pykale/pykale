# =============================================================================
# Author: Shuo Zhou, sz144@outlook.com
#         Sina Tabakhi, sina.tabakhi@gmail.com
#         Peizhen Bai, https://github.com/peizhenbai
#         Mohammod Suvon, m.suvon@sheffield.ac.uk
# =============================================================================

"""Commonly used metrics, losses, and distances, part from domain adaptation package
https://github.com/criteo-research/pytorch-ada/blob/master/adalib/ada/models/losses.py
"""
from enum import Enum

import torch
import torch.nn as nn
from sklearn.metrics import auc
from torch.autograd import grad
from torch.nn import functional as F
<<<<<<< HEAD
import numpy as np
=======
from torchmetrics import AUROC, AveragePrecision, PrecisionRecallCurve
>>>>>>> fb0afd34


def cross_entropy_logits(output, target, weights=None):
    """Computes cross-entropy with logits

    Args:
        output (Tensor): The output of the last layer of the network, before softmax.
        target (Tensor): The ground truth label.
        weights (Tensor, optional): The weight of each sample. Defaults to None.

    Returns:
        loss (Tensor): The computed loss value.
        is_correct (Tensor): A tensor of Boolean values. Each True in is_correct indicates a correctly predicted
            label, while each False indicates an incorrect prediction.

    Examples:
        See DANN, WDGRL, and MMD trainers in kale.pipeline.domain_adapter
    """

    class_output = F.log_softmax(output, dim=1)
    max_class = class_output.max(1)
    y_hat = max_class[1]  # get the index of the max log-probability
    is_correct = y_hat.eq(target.view(target.size(0)).type_as(y_hat))
    if weights is None:
        loss = nn.NLLLoss()(class_output, target.type_as(y_hat).view(target.size(0)))
    else:
        losses = nn.NLLLoss(reduction="none")(class_output, target.type_as(y_hat).view(target.size(0)))
        loss = torch.sum(weights * losses) / torch.sum(weights)
    return loss, is_correct


def binary_cross_entropy(output, target):
    """
    Compute binary cross-entropy loss between predicted output and true labels.

    Args:
        output (Tensor): The output of the last layer of the network, before softmax.
        target (Tensor): The ground truth label.
    """
    loss_fct = torch.nn.BCELoss()
    m = nn.Sigmoid()
    n = torch.squeeze(m(output), 1)
    loss = loss_fct(n, target)
    return n, loss


def topk_accuracy(output, target, topk=(1,)):
    """Computes the top-k accuracy for the specified values of k.

    Args:
        output (Tensor): The output of the last layer of the network, before softmax. Shape: (batch_size, class_count).
        target (Tensor): The ground truth label. Shape: (batch_size)
        topk (tuple(int)): Compute accuracy at top-k for the values of k specified in this parameter.
    Returns:
        list(Tensor): A list of tensors of the same length as topk.
        Each tensor consists of boolean variables to show if this prediction ranks top k with each value of k.
        True means the prediction ranks top k and False means not.
        The shape of tensor is batch_size, i.e. the number of predictions.

    Examples:
        >>> output = torch.tensor(([0.3, 0.2, 0.1], [0.3, 0.2, 0.1]))
        >>> target = torch.tensor((0, 1))
        >>> top1, top2 = topk_accuracy(output, target, topk=(1, 2)) # get the boolean value
        >>> top1_value = top1.double().mean() # get the top 1 accuracy score
        >>> top2_value = top2.double().mean() # get the top 2 accuracy score
    """

    maxk = max(topk)

    # returns the k largest elements and their indexes of inputs along a given dimension.
    _, pred = output.topk(maxk, 1, True, True)

    pred = pred.t()
    correct = pred.eq(target.view(1, -1).expand_as(pred))

    result = []
    for k in topk:
        correct_k = torch.ge(correct[:k].float().sum(0), 1)
        result.append(correct_k)
    return result


def multitask_topk_accuracy(output, target, topk=(1,)):
    """Computes the top-k accuracy for the specified values of k for multitask input.

    Args:
        output (tuple(Tensor)): A tuple of generated predictions. Each tensor is of shape [batch_size, class_count],
            class_count can vary per task basis, i.e. outputs[i].shape[1] can differ from outputs[j].shape[1].
        target (tuple(Tensor)): A tuple of ground truth. Each tensor is of shape [batch_size]
        topk (tuple(int)): Compute accuracy at top-k for the values of k specified in this parameter.
    Returns:
        list(Tensor): A list of tensors of the same length as topk.
        Each tensor consists of boolean variables to show if predictions of multitask ranks top k with each value of k.
        True means predictions of this output for all tasks ranks top k and False means not.
        The shape of tensor is batch_size, i.e. the number of predictions.

        Examples:
            >>> first_output = torch.tensor(([0.3, 0.2, 0.1], [0.3, 0.2, 0.1]))
            >>> first_target = torch.tensor((0, 2))
            >>> second_output = torch.tensor(([0.2, 0.1], [0.2, 0.1]))
            >>> second_target = torch.tensor((0, 1))
            >>> output = (first_output, second_output)
            >>> target = (first_target, second_target)
            >>> top1, top2 = multitask_topk_accuracy(output, target, topk=(1, 2)) # get the boolean value
            >>> top1_value = top1.double().mean() # get the top 1 accuracy score
            >>> top2_value = top2.double().mean() # get the top 2 accuracy score
    """

    maxk = max(topk)
    batch_size = target[0].size(0)
    task_count = len(output)
    all_correct = torch.zeros(maxk, batch_size).type(torch.ByteTensor).to(output[0].device)

    for output, target in zip(output, target):
        # returns the k largest elements and their indexes of inputs along a given dimension.
        _, pred = output.topk(maxk, 1, True, True)

        pred = pred.t()
        correct = pred.eq(target.view(1, -1).expand_as(pred))
        all_correct.add_(correct)

    result = []
    for k in topk:
        all_correct_k = torch.ge(all_correct[:k].float().sum(0), task_count)
        result.append(all_correct_k)
    return result


def entropy_logits(linear_output):
    """Computes entropy logits in CDAN with entropy conditioning (CDAN+E)

    Examples:
        See CDANTrainer in kale.pipeline.domain_adapter
    """
    p = F.softmax(linear_output, dim=1)
    loss_ent = -torch.sum(p * (torch.log(p + 1e-5)), dim=1)
    return loss_ent


def entropy_logits_loss(linear_output):
    """Computes entropy logits loss in semi-supervised or few-shot domain adaptation

    Examples:
        See FewShotDANNTrainer in kale.pipeline.domain_adapter
    """
    return torch.mean(entropy_logits(linear_output))


def gradient_penalty(critic, h_s, h_t):
    """Computes gradient penalty in Wasserstein distance guided representation learning

    Examples:
        See WDGRLTrainer and WDGRLTrainerMod in kale.pipeline.domain_adapter
    """

    alpha = torch.rand(h_s.size(0), 1)
    alpha = alpha.expand(h_s.size()).type_as(h_s)
    # try:
    differences = h_t - h_s

    interpolates = h_s + (alpha * differences)
    interpolates = torch.cat((interpolates, h_s, h_t), dim=0).requires_grad_()

    preds = critic(interpolates)
    gradients = grad(
        preds,
        interpolates,
        grad_outputs=torch.ones_like(preds),
        retain_graph=True,
        create_graph=True,
    )[0]
    gradient_norm = gradients.norm(2, dim=1)
    gradient_penalty = ((gradient_norm - 1) ** 2).mean()
    # except:
    #     gradient_penalty = 0

    return gradient_penalty


def gaussian_kernel(source, target, kernel_mul=2.0, kernel_num=5, fix_sigma=None):
    """
    Code from XLearn: computes the full kernel matrix, which is less than optimal since we don't use all of it
    with the linear MMD estimate.

    Examples:
        See DANTrainer and JANTrainer in kale.pipeline.domain_adapter
    """
    n_samples = int(source.size()[0]) + int(target.size()[0])
    total = torch.cat([source, target], dim=0)
    total0 = total.unsqueeze(0).expand(int(total.size(0)), int(total.size(0)), int(total.size(1)))
    total1 = total.unsqueeze(1).expand(int(total.size(0)), int(total.size(0)), int(total.size(1)))
    l2_distance = ((total0 - total1) ** 2).sum(2)
    if fix_sigma:
        bandwidth = fix_sigma
    else:
        bandwidth = torch.sum(l2_distance.data) / (n_samples**2 - n_samples)
    bandwidth /= kernel_mul ** (kernel_num // 2)
    bandwidth_list = [bandwidth * (kernel_mul**i) for i in range(kernel_num)]
    kernel_val = [torch.exp(-l2_distance / bandwidth_temp) for bandwidth_temp in bandwidth_list]
    return sum(kernel_val)  # /len(kernel_val)


def compute_mmd_loss(kernel_values, batch_size):
    """Computes the Maximum Mean Discrepancy (MMD) between domains.

    Examples:
        See DANTrainer and JANTrainer in kale.pipeline.domain_adapter
    """
    loss = 0
    for i in range(batch_size):
        s1, s2 = i, (i + 1) % batch_size
        t1, t2 = s1 + batch_size, s2 + batch_size
        loss += kernel_values[s1, s2] + kernel_values[t1, t2]
        loss -= kernel_values[s1, t2] + kernel_values[s2, t1]
    return loss / float(batch_size)


def hsic(kx, ky, device):
    """
    Perform independent test with Hilbert-Schmidt Independence Criterion (HSIC) between two sets of variables x and y.

    Args:
        kx (2-D tensor): kernel matrix of x, shape (n_samples, n_samples)
        ky (2-D tensor): kernel matrix of y, shape (n_samples, n_samples)
        device (torch.device): the desired device of returned tensor

    Returns:
        [tensor]: Independent test score >= 0

    Reference:
        [1] Gretton, Arthur, Bousquet, Olivier, Smola, Alex, and Schölkopf, Bernhard. Measuring Statistical Dependence
            with Hilbert-Schmidt Norms. In Algorithmic Learning Theory (ALT), pp. 63–77. 2005.
        [2] Gretton, Arthur, Fukumizu, Kenji, Teo, Choon H., Song, Le, Schölkopf, Bernhard, and Smola, Alex J. A Kernel
            Statistical Test of Independence. In Advances in Neural Information Processing Systems, pp. 585–592. 2008.
    """

    n = kx.shape[0]
    if ky.shape[0] != n:
        raise ValueError("kx and ky are expected to have the same sample sizes.")
    ctr_mat = torch.eye(n, device=device) - torch.ones((n, n), device=device) / n
    return torch.trace(torch.mm(torch.mm(torch.mm(kx, ctr_mat), ky), ctr_mat)) / (n**2)


def euclidean(x1, x2):
    """
    Compute the Euclidean distance between two sets of variables.

    Args:
        x1 (torch.Tensor): variables set 1
        x2 (torch.Tensor): variables set 2

    Returns:
        torch.Tensor: Euclidean distance
    """
    return ((x1 - x2) ** 2).sum().sqrt()


def _moment_k(x: torch.Tensor, domain_labels: torch.Tensor, k_order=2):
    """Compute the k-th moment distance

    Args:
        x (torch.Tensor): input data, shape (n_samples, n_features)
        domain_labels (torch.Tensor): labels indicating which domain the instance is from, shape (n_samples,)
        k_order (int, optional): moment order. Defaults to 2.

    Returns:
        torch.Tensor: the k-th moment distance

    The code is based on:
        https://github.com/KaiyangZhou/Dassl.pytorch/blob/master/dassl/engine/da/m3sda.py#L153
        https://github.com/VisionLearningGroup/VisionLearningGroup.github.io/blob/master/M3SDA/code_MSDA_digit/metric/msda.py#L6
    """
    unique_domain_ = torch.unique(domain_labels)
    n_unique_domain_ = len(unique_domain_)
    x_k_order = []
    for domain_label_ in unique_domain_:
        domain_idx = torch.where(domain_labels == domain_label_)[0]
        x_mean = x[domain_idx].mean(0)
        if k_order == 1:
            x_k_order.append(x_mean)
        else:
            x_k_order.append(((x[domain_idx] - x_mean) ** k_order).mean(0))
    moment_sum = 0
    n_pair = 0
    for i in range(n_unique_domain_):
        for j in range(i + 1, n_unique_domain_):
            moment_sum += euclidean(x_k_order[i], x_k_order[j])
            n_pair += 1
    return moment_sum / n_pair


class protonet_loss:
    """ProtoNet loss function.

    This is a loss function for prototypical networks. It computes the loss and accuracy of the model by measuring the Euclidean distance between features of samples in support and query sets.
    Because this loss requests some constant hyperparameters, it is not a general function but defined as a class.

    - :math:`N`-way: The number of classes under a particular setting. The model is presented with samples from these :math:`N` classes and needs to classify them. For example, 3-way means the model has to classify 3 different classes.

    - :math:`K`-shot: The number of samples for each class in the support set. For example, in a 2-shot setting, two support samples are provided per class.

    - Support set: It is a small, labeled dataset used to train the model with a few samples of each class. The support set consists of :math:`N` classes (:math:`N`-way), with :math:`K` samples (:math:`K`-shot) for each class. For example, under a 3-way-2-shot setting, the support set has 3 classes with 2 samples per class, totaling 6 samples.

    - Query set: It evaluates the model's ability to generalize what it has learned from the support set. It contains samples from the same :math:`N` classes but not included in the support set. Continuing with the 3-way-2-shot example, the query set would include additional samples from the 3 classes, which the model must classify after learning from the support set.

    Args:
        num_classes (int): Number of classes in a task. Default: 5
        num_query_samples (int): Number of samples per class in the query set. Default: 15
        device (torch.device): The device in computation. Default: torch.device("cuda")

    Examples:
        >>> loss_fn = protonet_loss(num_classes=5, num_query_samples=15, device=torch.device("cuda"))
        >>> loss, acc = loss_fn(feature_support, feature_query)

    Reference:
        Snell, J., Swersky, K. and Zemel, R., 2017. Prototypical networks for few-shot learning. Advances in Neural Information Processing Systems, 30.
    """

    def __init__(
        self, num_classes: int = 5, num_query_samples: int = 15, device: torch.device = torch.device("cuda")
    ) -> None:
        super().__init__()
        self.num_classes = num_classes
        self.num_query_samples = num_query_samples
        self.device = device

    def __call__(self, feature_support: torch.Tensor, feature_query: torch.Tensor) -> tuple:
        """
        Args:
            feature_support (torch.Tensor): Feature vectors of support samples: (num_classes, k_shot, feature_dim)
            feature_query (torch.Tensor): Feature vectors of query samples: (num_classes * num_query_samples, feature_dim)

        Returns:
            tuple: (loss, acc)
            loss (torch.Tensor): Loss value
            acc (torch.Tensor): Accuracy value
        """
        feature_support = feature_support.to(self.device)
        feature_query = feature_query.to(self.device)
        prototypes = feature_support.mean(dim=1)
        dists = self.euclidean_dist_for_tensor_group(feature_query, prototypes)
        log_p_y = F.log_softmax(-dists, dim=1)
        log_p_y = log_p_y.view(self.num_classes, self.num_query_samples, -1)
        labels = torch.arange(self.num_classes).to(self.device)
        labels = labels.view(self.num_classes, 1, 1)
        labels = labels.expand(self.num_classes, self.num_query_samples, 1).long()
        loss = -log_p_y.gather(2, labels).squeeze().view(-1).mean()
        _, y_hat = log_p_y.max(2)
        acc = torch.eq(y_hat, labels.squeeze()).float().mean()
        return loss, acc

    def euclidean_dist_for_tensor_group(self, x: torch.Tensor, y: torch.Tensor) -> torch.Tensor:
        """
        Compute the Euclidean distance between two batches.

        Args:
            x (torch.Tensor): Variables set 1: (N, D)
            y (torch.Tensor): Variables set 2: (M, D)

        Returns:
            torch.Tensor: Euclidean distance: (N, M)
        """
        n = x.size(0)
        m = y.size(0)
        d = x.size(1)
        if d != y.size(1):
            raise Exception
        x = x.unsqueeze(1).expand(n, m, d)
        y = y.unsqueeze(0).expand(n, m, d)
        return torch.pow(x - y, 2).sum(2)


def auprc_auroc_ap(target: torch.Tensor, score: torch.Tensor, task="binary"):
    """
    Args:
        target: ground truth labels, shape [batch_size]
        score: predicted scores, shape [batch_size]
        task: type of task, "binary" for binary classification, "multiclass" for multiclass classification
    Returns:
        auprc: area under the precision-recall curve
        auroc: area under the receiver operating characteristic curve
        ap: average precision

    Adapted from https://github.com/NYXFLOWER/GripNet
    """
    auroc_metric = AUROC(task=task)
    ave_precision_metric = AveragePrecision(task=task)
    pr_curve = PrecisionRecallCurve(task=task)
    auroc_score, ave_precision = auroc_metric(score, target), ave_precision_metric(score, target)
    precision, recall, thresholds = pr_curve(score, target)
    auprc_score = auc(recall.tolist(), precision.tolist())

    return auprc_score, auroc_score, ave_precision


def concord_index(y, y_pred):
    """
    Calculate the Concordance Index (CI), which is a metric to measure the proportion of `concordant pairs
    <https://en.wikipedia.org/wiki/Concordant_pair>`_ between real and
    predict values.

    Args:
        y (array): real values.
        y_pred (array): predicted values.
    """
    total_loss = 0
    pair = 0
    for i in range(1, len(y)):
        for j in range(0, i):
            if i is not j:
                if y[i] > y[j]:
                    pair += 1
                    total_loss += 1 * (y_pred[i] > y_pred[j]) + 0.5 * (y_pred[i] == y_pred[j])

    if pair:
        return total_loss / pair
    else:
        return 0


class DistanceMetric(Enum):
    COSINE = "COSINE"


def calculate_distance(
    x1: torch.Tensor, x2: torch.Tensor = None, eps: float = 1e-8, metric: DistanceMetric = DistanceMetric.COSINE
) -> torch.Tensor:
    r"""Returns similarity between :math:`x_1` and :math:`x_2`, computed along `dim`=1. This method calculates the
    similarity between each pair of data points in two input matrices.

    Note that this implementation differs from the existing implementations in
    `PyTorch <https://pytorch.org/docs/stable/generated/torch.nn.CosineSimilarity.html>`__, as they calculate the
    similarity between each row of one matrix with its corresponding row in the other matrix (i.e., pairwise distance
    between columns of input matrices).

    Args:
        x1 (torch.Tensor): The tensor input data.
        x2 (torch.Tensor, optional): The tensor input data. (default ``None``)
        eps (float, optional): Small value to avoid division by zero. (default: 1e-8)
        metric (DistanceMetric, optional): The metric to compute distance between input matrices. (default: ``DistanceMetric.COSINE``)

        Returns:
        torch.Tensor: The computed similarity tensor between :math:`x_1` and :math:`x_2`.
    """
    if metric == DistanceMetric.COSINE:
        x2 = x1 if x2 is None else x2
        w1 = torch.norm(x1, p=2, dim=1, keepdim=True)
        w2 = w1 if x2 is None else torch.norm(x2, p=2, dim=1, keepdim=True)
        return torch.mm(x1, x2.t()) / (w1 * w2.t()).clamp(min=eps)

    raise Exception("This metric is not still implemented")


def signal_image_elbo_loss(
    recon_image,
    target_image,
    recon_signal,
    target_signal,
    mean,
    log_var,
    lambda_image=1.0,
    lambda_signal=1.0,
    annealing_factor=1.0,
    scale_factor=1e-4,
):
    """
    Computes a multimodal ELBO loss for VAE with image and signal modalities.
    """
    eps = 1e-8
    image_mse = 0.0
    signal_mse = 0.0

    if recon_image is not None and target_image is not None:
        image_mse = F.mse_loss(recon_image, target_image, reduction="sum") * lambda_image
    if recon_signal is not None and target_signal is not None:
        signal_mse = F.mse_loss(recon_signal, target_signal, reduction="sum") * lambda_signal

    recon_loss = (image_mse + signal_mse) * scale_factor
    log_var = torch.clamp(log_var, min=-10, max=10)
    kl_div = -0.5 * torch.sum(1 + log_var - mean.pow(2) - log_var.exp() + eps, dim=1)
    kl_div = kl_div.sum()
    loss = recon_loss + annealing_factor * kl_div
    return loss

def mean_relative_error(output, target):
    """
        Calculate the mean relative error between true and predicted values using PyTorch.
        Args:
            output (torch.Tensor): Predicted values.
            target (torch.Tensor): True values. 
        Returns:
            float: Mean relative error.
    """
    # Epsilon to avoid division by zero if target can be zero
    eps = 1e-9
    errors = torch.abs(target - output) / (torch.abs(target) + eps)
    return torch.mean(errors).item()

class GaussianDistance(object):
    """
    Expands the distance by Gaussian basis.

    Unit: angstrom
    """
    def __init__(self, dmin, dmax, step, var=None):
        """
        Parameters
        ----------

        dmin: float
          Minimum interatomic distance
        dmax: float
          Maximum interatomic distance
        step: float
          Step size for the Gaussian filter
        """
        assert dmin < dmax
        assert dmax - dmin > step
        self.filter = np.arange(dmin, dmax+step, step)
        if var is None:
            var = step
        self.var = var

    def expand(self, distances):
        """
        Apply Gaussian disntance filter to a numpy distance array

        Parameters
        ----------

        distance: np.array shape n-d array
          A distance matrix of any shape

        Returns
        -------
        expanded_distance: shape (n+1)-d array
          Expanded distance matrix with the last dimension of length
          len(self.filter)
        """
        return np.exp(-(distances[..., np.newaxis] - self.filter)**2 /
                      self.var**2)<|MERGE_RESOLUTION|>--- conflicted
+++ resolved
@@ -15,11 +15,8 @@
 from sklearn.metrics import auc
 from torch.autograd import grad
 from torch.nn import functional as F
-<<<<<<< HEAD
+from torchmetrics import AUROC, AveragePrecision, PrecisionRecallCurve
 import numpy as np
-=======
-from torchmetrics import AUROC, AveragePrecision, PrecisionRecallCurve
->>>>>>> fb0afd34
 
 
 def cross_entropy_logits(output, target, weights=None):
