--- conflicted
+++ resolved
@@ -54,11 +54,7 @@
         dataset: a torch.utils.data.Dataset
         class_ids (list, optional): List of chosen subset of class ids.
     Returns:
-<<<<<<< HEAD
-         a torch.utils.data.Dataset with only classes in class_ids
-=======
         dataset: a torch.utils.data.Dataset
->>>>>>> 2bb88707
     """
     sub_indices = [i for i in range(0, len(dataset)) if dataset[i][1] in class_ids]
     return torch.utils.data.Subset(dataset, sub_indices)
