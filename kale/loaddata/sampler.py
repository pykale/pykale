--- conflicted
+++ resolved
@@ -10,11 +10,6 @@
 from torch.utils.data import DataLoader, Subset
 from torch.utils.data.sampler import BatchSampler, RandomSampler
 from torchvision import datasets
-
-
-def get_auto_num_workers():
-    total_cores = os.cpu_count()
-    return max(1, int(total_cores * 0.75))  # Use 75% of available cores
 
 
 def get_auto_num_workers():
@@ -82,11 +77,7 @@
         else:
             num_workers = int(num_workers)
 
-<<<<<<< HEAD
-        return torch.utils.data.DataLoader(dataset=dataset, batch_sampler=sampler, num_workers=num_workers)
-=======
         return DataLoader(dataset=dataset, batch_sampler=sampler, num_workers=num_workers)
->>>>>>> 2bb88707
 
 
 class FixedSeedSamplingConfig(SamplingConfig):
