import math
import os
import os.path
import pickle
import random
from pathlib import Path

import numpy as np
import pandas as pd
import torch
from numpy.random import randint
from PIL import Image


class VideoRecord(object):
    """
    Helper class for class VideoFrameDataset. This class
    represents a video sample's metadata.

    Args:
        root_datapath: the system path to the root folder
                       of the videos.
        row: A list with four or more elements where 1) The first
             element is the path to the video sample's frames excluding
             the root_datapath prefix 2) The  second element is the starting frame id of the video
             3) The third element is the inclusive ending frame id of the video
             4) The fourth element is the label index.
             5) any following elements are labels in the case of multi-label classification
    """

    def __init__(self, row, root_datapath):
        self._data = row
        self._path = os.path.join(root_datapath, row[0])

    @property
    def segment_id(self):
        return "{}-{}-{}".format(self._data[0], self._data[1], self._data[2])

    @property
    def path(self):
        return self._path

    @property
    def num_frames(self):
        return self.end_frame - self.start_frame + 1  # +1 because end frame is inclusive

    @property
    def start_frame(self):
        return int(self._data[1])

    @property
    def end_frame(self):
        return int(self._data[2])

    @property
    def label(self):
        # just one label_id
        if len(self._data) == 4:
            return [int(self._data[3])]
        # sample associated with multiple labels
        else:
            return [int(label_id) for label_id in self._data[3:]]


class VideoFeatureRecord(object):
    def __init__(self, i, row, num_segments):
        self._data = row
        self._index = i
        self._seg = num_segments

    @property
    def segment_id(self):
        return self._data.narration_id

    @property
    def path(self):
        return self._index

    @property
    def num_frames(self):
        return int(self._seg)  # self._data[1])

    @property
    def label(self):
        if ("verb_class" in self._data) and ("noun_class" in self._data):
            # return {"verb": int(self._data.verb_class), "noun": int(self._data.noun_class)}
            return int(self._data.verb_class), int(self._data.noun_class)
        elif ("verb_class" in self._data) and ("noun_class" not in self._data):
            return [int(self._data.verb_class)]
        else:
            return 0, 0


class VideoFrameDataset(torch.utils.data.Dataset):
    r"""
    A highly efficient and adaptable dataset class for videos.
    Instead of loading every frame of a video,
    loads x RGB frames of a video (sparse temporal sampling) and evenly
    chooses those frames from start to end of the video, returning
    a list of x PIL images or ``FRAMES x CHANNELS x HEIGHT x WIDTH``
    tensors where FRAMES=x if the ``kale.prepdata.video_transform.ImglistToTensor()``
    transform is used.

    More specifically, the frame range [START_FRAME, END_FRAME] is divided into NUM_SEGMENTS
    segments and FRAMES_PER_SEGMENT consecutive frames are taken from each segment.

    Note:
        A demonstration of using this class can be seen
        in ``PyKale/examples/video_loading``
        https://github.com/pykale/pykale/tree/master/examples/video_loading

    Note:
        This dataset broadly corresponds to the frame sampling technique
        introduced in ``Temporal Segment Networks`` at ECCV2016
        https://arxiv.org/abs/1608.00859.


    Note:
        This class relies on receiving video data in a structure where
        inside a ``ROOT_DATA`` folder, each video lies in its own folder,
        where each video folder contains the frames of the video as
        individual files with a naming convention such as
        img_001.jpg ... img_059.jpg.
        For enumeration and annotations, this class expects to receive
        the path to a .txt file where each video sample has a row with four
        (or more in the case of multi-label, see example README on Github)
        space separated values:
        ``VIDEO_FOLDER_PATH     START_FRAME     END_FRAME     LABEL_INDEX``.
        ``VIDEO_FOLDER_PATH`` is expected to be the path of a video folder
        excluding the ``ROOT_DATA`` prefix. For example, ``ROOT_DATA`` might
        be ``home\data\datasetxyz\videos\``, inside of which a ``VIDEO_FOLDER_PATH``
        might be ``jumping\0052\`` or ``sample1\`` or ``00053\``.

    Args:
        root_path: The root path in which video folders lie.
                   this is ROOT_DATA from the description above.
        annotationfile_path: The .txt annotation file containing
                             one row per video sample as described above.
        image_modality: Image modality (RGB or Optical Flow).
        num_segments: The number of segments the video should
                      be divided into to sample frames from.
        frames_per_segment: The number of frames that should
                            be loaded per segment. For each segment's
                            frame-range, a random start index or the
                            center is chosen, from which frames_per_segment
                            consecutive frames are loaded.
        imagefile_template: The image filename template that video frame files
                            have inside of their video folders as described above.
        transform: Transform pipeline that receives a list of PIL images/frames.
        random_shift: Whether the frames from each segment should be taken
                      consecutively starting from the center of the segment, or
                      consecutively starting from a random location inside the
                      segment range.
        test_mode: Whether this is a test dataset. If so, chooses
                   frames from segments with random_shift=False.
        input_type: Whether the dataset loads images or pro-computed features ("image" or "feature"]

    """

    def __init__(
        self,
        root_path: str,
        annotationfile_path: str,
        image_modality: str = "rgb",
        num_segments: int = 3,
        frames_per_segment: int = 1,
        imagefile_template: str = "img_{:05d}.jpg",
        transform=None,
        random_shift: bool = True,
        test_mode: bool = False,
        input_type: str = "image",
        num_data_load=None,
        total_segments=25,
    ):
        super(VideoFrameDataset, self).__init__()

        self.root_path = Path(root_path)
        self.annotationfile_path = Path(annotationfile_path)
        self.image_modality = image_modality
        self.num_segments = num_segments
        self.frames_per_segment = frames_per_segment
        self.imagefile_template = imagefile_template
        self.transform = transform
        self.random_shift = random_shift
        self.test_mode = test_mode
        if self.image_modality == "flow" and self.frames_per_segment > 1:
            self.frames_per_segment //= 2
        self.input_type = input_type
        self.num_data_load = num_data_load
        self.total_segments = (total_segments,)
        self._data = None

        self._parse_list()

    def _read_features(self):
        with open(self.root_path, "rb") as f:
            data = pickle.load(f)
            if self.image_modality == "all":
                data_features = np.concatenate(list(data["features"].values()), -1)
            elif self.image_modality == "rgb":
                data_features = data["features"]["RGB"]
            elif self.image_modality == "flow":
                data_features = data["features"]["Flow"]
            elif self.image_modality == "audio":
                data_features = data["features"]["Audio"]
            data_narrations = data["narration_ids"]
            self._data = dict(zip(data_narrations, data_features))

    def _load_image(self, directory, idx):
        if self.image_modality == "rgb":
            return [Image.open(os.path.join(directory, self.imagefile_template.format(idx))).convert("RGB")]
        elif self.image_modality == "flow":
            idx = math.ceil(idx / 2) - 1 if idx > 2 else 1
            x_img = Image.open(os.path.join(directory, self.imagefile_template.format("x", idx))).convert("L")
            y_img = Image.open(os.path.join(directory, self.imagefile_template.format("y", idx))).convert("L")
            return [x_img, y_img]
        else:
            raise ValueError("Input modality is not in [rgb, flow, joint]. Current is {}".format(self.image_modality))

    def _load_feature(self, idx, segment):
        if self._data is None:
            self._read_features()
        if (
            self.image_modality == "rgb"
            or self.image_modality == "flow"
            or self.image_modality == "audio"
            or self.image_modality == "all"
        ):
            return torch.from_numpy(np.expand_dims(self._data[segment][idx - 1], axis=0)).float()
        else:
            raise ValueError(
                "Input modality is not in [rgb, flow, audio, all]. Current is {}".format(self.image_modality)
            )

    def _parse_list(self):
        if self.input_type == "image":
            self.video_list = [
                VideoRecord(x.strip().split(" "), self.root_path) for x in open(self.annotationfile_path)
            ]
        elif self.input_type == "feature":
            label_file = pd.read_pickle(self.annotationfile_path).reset_index()
            self.video_list = [
                VideoFeatureRecord(i, row[1], self.total_segments[0]) for i, row in enumerate(label_file.iterrows())
            ]
            # repeat the list if the length is less than num_data_load (especially for target data)
            n_repeat = self.num_data_load // len(self.video_list)
            n_left = self.num_data_load % len(self.video_list)
            self.video_list = self.video_list * n_repeat + self.video_list[:n_left]

    def _get_random_indices(self, record):
        """
        For each segment, randomly chooses the start frame indexes.

        Args:
            record: VideoRecord denoting a video sample.
        Returns:
            List of indices of segment start frames.
        """
        if self.input_type == "image":
            if record.num_frames > self.num_segments * self.frames_per_segment - 1:
                segment_duration = (record.num_frames - self.frames_per_segment + 1) // self.num_segments
                offsets = np.multiply(list(range(self.num_segments)), segment_duration) + np.random.randint(
                    segment_duration, size=self.num_segments
                )
            else:
                offsets = np.sort(random.sample(range(record.num_frames - self.frames_per_segment), self.num_segments))
            return offsets
        elif self.input_type == "feature":
            average_duration = (record.num_frames - self.frames_per_segment + 1) // self.num_segments
            if average_duration > 0:
                offsets = np.multiply(list(range(self.num_segments)), average_duration) + randint(
                    average_duration, size=self.num_segments
                )
            elif record.num_frames > self.num_segments:
                offsets = np.sort(randint(record.num_frames - self.frames_per_segment + 1, size=self.num_segments))
            else:
                offsets = np.zeros((self.num_segments,))
            return offsets + 1

    def _get_symmetric_indices(self, record, to_expand=False):
        """
        For each segment, finds the start frame indexes which are symmetrical.

        Args:
            record: VideoRecord denoting a video sample
            to_expand: whether to expand to the length of self.num_segments with the last element
        Returns:
            List of indices of segment start frames.
        """
        if self.input_type == "image":
            tick = (record.num_frames - self.frames_per_segment + 1) / float(self.num_segments)

            offsets = np.array([int(tick / 2.0 + tick * x) for x in range(self.num_segments)])

            return offsets
        elif self.input_type == "feature":
            num_min = self.num_segments + self.frames_per_segment - 1
            num_select = record.num_frames - self.frames_per_segment + 1

            if record.num_frames >= num_min:
                tick = float(num_select) / float(self.num_segments)
                offsets = np.array([int(tick / 2.0 + tick * float(x)) for x in range(self.num_segments)])
            else:
                if to_expand:
                    id_select = np.array([x for x in range(num_select)])
                    # expand to the length of self.num_segments with the last element
                    id_expand = np.ones(self.num_segments - num_select, dtype=int) * id_select[id_select[0] - 1]
                    offsets = np.append(id_select, id_expand)
                else:
                    offsets = np.zeros((self.num_segments,))
            return offsets + 1

    def __getitem__(self, index):
        """
        For video with id index, loads self.NUM_SEGMENTS * self.FRAMES_PER_SEGMENT
        frames from evenly chosen locations.

        Args:
            index: Video sample index.
        Returns:
            a list of PIL images or the result
            of applying self.transform on this list if
            self.transform is not None.
        """

        record = self.video_list[index]
        if self.input_type == "image":
            if record.num_frames < self.frames_per_segment:
                raise RuntimeError(
                    "Path:{}, start:{}, end:{}.\n Video_length is {}, which should be larger than "
                    "frame_per_segment {}.".format(
                        record.path, record.start_frame, record.end_frame, record.num_frames, self.frames_per_segment
                    )
                )
            elif record.num_frames < self.num_segments:
                raise RuntimeError(
                    "Path:{}, start:{}, end:{}.\n Video_length is {}, which should be larger than "
                    "num_segments {}.".format(
                        record.path, record.start_frame, record.end_frame, record.num_frames, self.num_segments
                    )
                )
            elif record.num_frames < self.num_segments * self.frames_per_segment:
                if self.num_segments > record.num_frames - self.frames_per_segment + 1:
                    raise RuntimeError(
                        "Path:{}, start:{}, end:{}.\n Video_length is {}, num_segments is {} and "
                        "frame_per_segment is {}. Please make num_segments<frame_length-frames_per_segment "
                        "to avoid getting too many same segments.".format(
                            record.path,
                            record.start_frame,
                            record.end_frame,
                            record.num_frames,
                            self.num_segments,
                            self.frames_per_segment,
                        )
                    )

        if not self.test_mode:
            segment_indices = (
                self._get_random_indices(record) if self.random_shift else self._get_symmetric_indices(record)
            )
        else:
            segment_indices = self._get_symmetric_indices(record, to_expand=True)

        return self._get(record, segment_indices)

    def _get(self, record, indices):
        """
        Loads the frames of a video at the corresponding indices.

        Args:
            record: VideoRecord denoting a video sample.
            indices: Indices at which to load video frames from.
        Returns:
            1) A list of PIL images or the result of applying self.transform on this list if self.transform is not None.
               Or a list of features if self.input_type is "feature"
            2) An integer denoting the video label.
        """
<<<<<<< HEAD

        indices = indices + record.start_frame
        images = list()
        image_indices = list()
        for seg_ind in indices:
            frame_index = int(seg_ind)
            for i in range(self.frames_per_segment):
                seg_img = self._load_image(record.path, frame_index)
                images.extend(seg_img)
                image_indices.append(frame_index)
                if frame_index < record.end_frame:
                    frame_index += 1

        if self.transform is not None:
            images = self.transform(images)

        return images, record.label, record.segment_id
=======
        if self.input_type == "image":
            indices = indices + record.start_frame
        if self.input_type == "image":
            images = list()
            image_indices = list()
            for seg_ind in indices:
                frame_index = int(seg_ind)
                for i in range(self.frames_per_segment):
                    seg_img = self._load_image(record.path, frame_index)
                    images.extend(seg_img)
                    image_indices.append(frame_index)
                    if frame_index < record.end_frame:
                        frame_index += 1

            if self.transform is not None:
                images = self.transform(images)
            return images, record.label, record.segment_id

        elif self.input_type == "feature":
            features = list()
            feature_indices = list()
            for seg_ind in indices:
                frame_index = int(seg_ind)
                for i in range(self.frames_per_segment):
                    seg_feats = self._load_feature(frame_index, record.segment_id)
                    features.extend(seg_feats)
                    feature_indices.append(frame_index)
                    if frame_index < record.num_frames:
                        frame_index += 1
            features = torch.stack(features)
            return features, record.label, record.segment_id
>>>>>>> 994f428b

    def __len__(self):
        return len(self.video_list)<|MERGE_RESOLUTION|>--- conflicted
+++ resolved
@@ -375,25 +375,6 @@
                Or a list of features if self.input_type is "feature"
             2) An integer denoting the video label.
         """
-<<<<<<< HEAD
-
-        indices = indices + record.start_frame
-        images = list()
-        image_indices = list()
-        for seg_ind in indices:
-            frame_index = int(seg_ind)
-            for i in range(self.frames_per_segment):
-                seg_img = self._load_image(record.path, frame_index)
-                images.extend(seg_img)
-                image_indices.append(frame_index)
-                if frame_index < record.end_frame:
-                    frame_index += 1
-
-        if self.transform is not None:
-            images = self.transform(images)
-
-        return images, record.label, record.segment_id
-=======
         if self.input_type == "image":
             indices = indices + record.start_frame
         if self.input_type == "image":
@@ -425,7 +406,6 @@
                         frame_index += 1
             features = torch.stack(features)
             return features, record.label, record.segment_id
->>>>>>> 994f428b
 
     def __len__(self):
         return len(self.video_list)